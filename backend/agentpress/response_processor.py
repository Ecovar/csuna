--- conflicted
+++ resolved
@@ -19,12 +19,9 @@
 from agentpress.tool import ToolResult
 from agentpress.tool_registry import ToolRegistry
 from agentpress.xml_tool_parser import XMLToolParser
-<<<<<<< HEAD
 from litellm import completion_cost
+from langfuse.client import StatefulTraceClient
 from langfuse import get_client
-=======
-from langfuse.client import StatefulTraceClient
->>>>>>> 3691756f
 from services.langfuse import langfuse
 from agentpress.utils.json_helpers import (
     ensure_dict, ensure_list, safe_json_parse, 
@@ -1790,7 +1787,6 @@
         # }
 
         # summary_output = result.output if hasattr(result, 'output') else str(result)
-<<<<<<< HEAD
         
         # if xml_tag_name:
         #     status = "completed successfully" if structured_result_v1["tool_execution"]["result"]["success"] else "failed"
@@ -1799,16 +1795,6 @@
         #     status = "completed successfully" if structured_result_v1["tool_execution"]["result"]["success"] else "failed"
         #     summary = f"Function '{function_name}' {status}. Output: {summary_output}"
         
-=======
-        
-        # if xml_tag_name:
-        #     status = "completed successfully" if structured_result_v1["tool_execution"]["result"]["success"] else "failed"
-        #     summary = f"Tool '{xml_tag_name}' {status}. Output: {summary_output}"
-        # else:
-        #     status = "completed successfully" if structured_result_v1["tool_execution"]["result"]["success"] else "failed"
-        #     summary = f"Function '{function_name}' {status}. Output: {summary_output}"
-        
->>>>>>> 3691756f
         # if self.is_agent_builder:
         #     return summary
         # if function_name in STRUCTURED_OUTPUT_TOOLS:
@@ -1817,8 +1803,7 @@
         #     return summary
 
         summary_output = result.output if hasattr(result, 'output') else str(result)
-<<<<<<< HEAD
-        success_status = structured_result["tool_execution"]["result"]["success"]
+        success_status = structured_result_v1["tool_execution"]["result"]["success"]
         
         # Create a more comprehensive summary for the LLM
         if xml_tag_name:
@@ -1836,25 +1821,6 @@
             
         else:
             return json.dumps(structured_result_v1)
-=======
-        success_status = structured_result_v1["tool_execution"]["result"]["success"]
-        
-        # # Create a more comprehensive summary for the LLM
-        # if xml_tag_name:
-        #     status = "completed successfully" if structured_result_v1["tool_execution"]["result"]["success"] else "failed"
-        #     summary = f"Tool '{xml_tag_name}' {status}. Output: {summary_output}"
-        # else:
-        #     status = "completed successfully" if structured_result_v1["tool_execution"]["result"]["success"] else "failed"
-        #     summary = f"Function '{function_name}' {status}. Output: {summary_output}"
-        
-        # if self.is_agent_builder:
-        #     return summary
-        # elif function_name == "get_data_provider_endpoints":
-        #     logger.info(f"Returning sumnary for data provider call: {summary}")
-        #     return summary
-            
-        return structured_result_v1
->>>>>>> 3691756f
 
     def _format_xml_tool_result(self, tool_call: Dict[str, Any], result: ToolResult) -> str:
         """Format a tool result wrapped in a <tool_result> tag.
