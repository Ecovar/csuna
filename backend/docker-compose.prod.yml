--- conflicted
+++ resolved
@@ -10,11 +10,7 @@
           memory: 32G
 
   worker:
-<<<<<<< HEAD
-    command: python -m dramatiq --processes 8 --threads 8 run_agent_background
-=======
     command: python -m dramatiq --skip-logging --processes 40 --threads 8 run_agent_background
->>>>>>> 8fc6c3a6
     deploy:
       resources:
         limits:
