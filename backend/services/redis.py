import redis.asyncio as redis
import os
from dotenv import load_dotenv
import asyncio
from utils.logger import logger
from typing import List, Any, Optional

# Redis connection manager
class RedisConnectionManager:
    """Singleton Redis connection manager with connection pooling."""
    
    _instance: Optional['RedisConnectionManager'] = None
    _initialized = False
    _client: Optional[redis.Redis] = None
    _connection_pool: Optional[redis.ConnectionPool] = None
    _init_lock = asyncio.Lock()

    def __new__(cls):
        if cls._instance is None:
            cls._instance = super().__new__(cls)
        return cls._instance

    def __init__(self):
        """No initialization needed in __init__ as it's handled in __new__"""
        pass

    def _create_connection_pool(self):
        """Create Redis connection pool with production-grade settings."""
        # Load environment variables if not already loaded
        load_dotenv()

        # Get Redis configuration
        redis_host = os.getenv('REDIS_HOST', 'redis')
        redis_port = int(os.getenv('REDIS_PORT', 6379))
        redis_password = os.getenv('REDIS_PASSWORD', '') or None
        redis_ssl_str = os.getenv('REDIS_SSL', 'False')
        redis_ssl = redis_ssl_str.lower() == 'true'
        
        # Connection pool configuration
        max_connections = int(os.getenv('REDIS_MAX_CONNECTIONS', '100'))
        
        logger.info(f"Creating Redis connection pool to {redis_host}:{redis_port} with max_connections={max_connections}, SSL={redis_ssl}")
        
<<<<<<< HEAD
        # Determine connection class and SSL configuration
        if redis_ssl:
            connection_class = redis.SSLConnection
            connection_kwargs = {
                'ssl_cert_reqs': 'none',  # Use 'none' for less strict SSL validation
                'ssl_check_hostname': False,
            }
        else:
            connection_class = redis.Connection
            connection_kwargs = {}
        
        # Create connection pool
        self._connection_pool = redis.ConnectionPool(
            host=redis_host,
            port=redis_port,
            password=redis_password,
            decode_responses=True,
            max_connections=max_connections,
            socket_timeout=10.0,
            socket_connect_timeout=10.0,
            socket_keepalive=True,
            socket_keepalive_options={},
            retry_on_timeout=True,
            health_check_interval=30,
            # Connection pool specific settings
            connection_class=connection_class,
            **connection_kwargs,
        )
=======
        # Create connection pool arguments
        pool_kwargs = {
            'host': redis_host,
            'port': redis_port,
            'password': redis_password,
            'decode_responses': True,
            'max_connections': max_connections,
            'socket_timeout': 10.0,
            'socket_connect_timeout': 10.0,
            'socket_keepalive': True,
            'socket_keepalive_options': {},
            'retry_on_timeout': True,
            'health_check_interval': 30,
        }
        
        # Only add SSL parameter if it's actually True
        # redis.asyncio doesn't accept ssl=False, but works fine without the parameter
        if redis_ssl:
            pool_kwargs['ssl'] = True
        
        self._connection_pool = redis.ConnectionPool(**pool_kwargs)
>>>>>>> 85c5ef06

    def _create_client(self):
        """Create Redis client using the connection pool."""
        if self._connection_pool is None:
            self._create_connection_pool()
            
        self._client = redis.Redis(
            connection_pool=self._connection_pool,
            socket_timeout=10.0,
            socket_connect_timeout=10.0,
        )

    async def initialize(self):
        """Initialize the Redis connection and pool."""
        if self._initialized:
            return
                
        async with self._init_lock:
            if not self._initialized:
                try:
                    logger.info("Initializing Redis connection manager")
                    self._create_client()
                    
                    # Test the connection
                    await self._client.ping()
                    logger.info("Successfully connected to Redis with connection pooling")
                    self._initialized = True
                    
                    # Log pool configuration
                    logger.info(f"Redis connection pool configured: max_connections={self._connection_pool.max_connections}")
                    
                except Exception as e:
                    logger.error(f"Failed to initialize Redis connection: {e}")
                    self._client = None
                    self._connection_pool = None
                    raise RuntimeError(f"Redis initialization failed: {str(e)}")

    async def disconnect(self):
        """Disconnect from Redis and close the connection pool."""
        if self._client:
            logger.info("Closing Redis connection and pool")
            try:
                await self._client.aclose()
                if self._connection_pool:
                    await self._connection_pool.aclose()
                logger.info("Redis connection pool closed successfully")
            except Exception as e:
                logger.error(f"Error closing Redis connection: {e}")
            finally:
                self._client = None
                self._connection_pool = None
                self._initialized = False

    async def get_client(self) -> redis.Redis:
        """Get the Redis client instance, initializing if necessary."""
        if not self._initialized or self._client is None:
            await self.initialize()
        
        if not self._client:
            raise RuntimeError("Redis client not initialized")
            
        return self._client

    @property
    def is_initialized(self) -> bool:
        """Check if Redis is initialized."""
        return self._initialized and self._client is not None

    async def get_pool_info(self) -> dict:
        """Get connection pool information for monitoring."""
        if not self._connection_pool:
            return {"status": "not_initialized"}
            
        return {
            "status": "initialized",
            "max_connections": self._connection_pool.max_connections,
            "created_connections": getattr(self._connection_pool, 'created_connections', 'unknown'),
            "available_connections": getattr(self._connection_pool, 'available_connections', 'unknown'),
        }

# Global instance
_redis_manager = RedisConnectionManager()

# Legacy compatibility - maintain existing API
client = None
_initialized = False
_init_lock = asyncio.Lock()

# Constants
REDIS_KEY_TTL = 3600 * 24  # 24 hour TTL as safety mechanism

def initialize():
    """Initialize Redis connection using environment variables (legacy sync method)."""
    global client, _initialized
    
    if not _initialized:
        load_dotenv()
        
        redis_host = os.getenv('REDIS_HOST', 'redis')
        redis_port = int(os.getenv('REDIS_PORT', 6379))
        redis_password = os.getenv('REDIS_PASSWORD', '') or None
        redis_ssl_str = os.getenv('REDIS_SSL', 'False')
        redis_ssl = redis_ssl_str.lower() == 'true'
        
        logger.info(f"Initializing Redis connection to {redis_host}:{redis_port} (legacy method)")
        
<<<<<<< HEAD
        # Create a simple client for backward compatibility
        if redis_ssl:
            # Use SSL connection parameters directly
            client = redis.Redis(
                host=redis_host,
                port=redis_port,
                password=redis_password,
                ssl=True,
                ssl_cert_reqs='none',
                ssl_check_hostname=False,
                decode_responses=True,
                socket_timeout=5.0,
                socket_connect_timeout=5.0,
                retry_on_timeout=True,
                health_check_interval=30
            )
        else:
            client = redis.Redis(
                host=redis_host,
                port=redis_port,
                password=redis_password,
                decode_responses=True,
                socket_timeout=5.0,
                socket_connect_timeout=5.0,
                retry_on_timeout=True,
                health_check_interval=30
            )
=======
        # Create client arguments
        client_kwargs = {
            'host': redis_host,
            'port': redis_port,
            'password': redis_password,
            'decode_responses': True,
            'socket_timeout': 5.0,
            'socket_connect_timeout': 5.0,
            'retry_on_timeout': True,
            'health_check_interval': 30
        }
        
        # Only add SSL parameter if it's actually True
        if redis_ssl:
            client_kwargs['ssl'] = True
        
        client = redis.Redis(**client_kwargs)
>>>>>>> 85c5ef06
        
        _initialized = True
    
    return client

async def initialize_async():
    """Initialize Redis connection asynchronously using the connection manager."""
    global client, _initialized
    
    await _redis_manager.initialize()
    client = await _redis_manager.get_client()
    _initialized = True
    
    return client

async def close():
    """Close Redis connection."""
    global client, _initialized
    
    await _redis_manager.disconnect()
    client = None
    _initialized = False
    logger.info("Redis connection manager closed")

async def get_client():
    """Get the Redis client, initializing if necessary."""
    global client, _initialized
    
    if not _redis_manager.is_initialized:
        await initialize_async()
    
    client = await _redis_manager.get_client()
    _initialized = True
    return client

# Basic Redis operations
async def set(key: str, value: str, ex: int = None):
    """Set a Redis key."""
    redis_client = await get_client()
    return await redis_client.set(key, value, ex=ex)

async def get(key: str, default: str = None):
    """Get a Redis key."""
    redis_client = await get_client()
    result = await redis_client.get(key)
    return result if result is not None else default

async def delete(key: str):
    """Delete a Redis key."""
    redis_client = await get_client()
    return await redis_client.delete(key)

async def publish(channel: str, message: str):
    """Publish a message to a Redis channel."""
    redis_client = await get_client()
    return await redis_client.publish(channel, message)

async def create_pubsub():
    """Create a Redis pubsub object."""
    redis_client = await get_client()
    return redis_client.pubsub()

# List operations
async def rpush(key: str, *values: Any):
    """Append one or more values to a list."""
    redis_client = await get_client()
    return await redis_client.rpush(key, *values)

async def lrange(key: str, start: int, end: int) -> List[str]:
    """Get a range of elements from a list."""
    redis_client = await get_client()
    return await redis_client.lrange(key, start, end)

async def llen(key: str) -> int:
    """Get the length of a list."""
    redis_client = await get_client()
    return await redis_client.llen(key)

# Key management
async def expire(key: str, time: int):
    """Set a key's time to live in seconds."""
    redis_client = await get_client()
    return await redis_client.expire(key, time)

async def keys(pattern: str) -> List[str]:
    """Get keys matching a pattern."""
    redis_client = await get_client()
    return await redis_client.keys(pattern)

# Monitoring functions
async def get_connection_info():
    """Get Redis connection pool information for monitoring."""
    return await _redis_manager.get_pool_info()

async def health_check():
    """Perform a health check on Redis connection."""
    try:
        redis_client = await get_client()
        await redis_client.ping()
        pool_info = await get_connection_info()
        return {
            "status": "healthy",
            "pool_info": pool_info
        }
    except Exception as e:
        return {
            "status": "unhealthy",
            "error": str(e)
        }<|MERGE_RESOLUTION|>--- conflicted
+++ resolved
@@ -41,36 +41,7 @@
         
         logger.info(f"Creating Redis connection pool to {redis_host}:{redis_port} with max_connections={max_connections}, SSL={redis_ssl}")
         
-<<<<<<< HEAD
-        # Determine connection class and SSL configuration
-        if redis_ssl:
-            connection_class = redis.SSLConnection
-            connection_kwargs = {
-                'ssl_cert_reqs': 'none',  # Use 'none' for less strict SSL validation
-                'ssl_check_hostname': False,
-            }
-        else:
-            connection_class = redis.Connection
-            connection_kwargs = {}
-        
-        # Create connection pool
-        self._connection_pool = redis.ConnectionPool(
-            host=redis_host,
-            port=redis_port,
-            password=redis_password,
-            decode_responses=True,
-            max_connections=max_connections,
-            socket_timeout=10.0,
-            socket_connect_timeout=10.0,
-            socket_keepalive=True,
-            socket_keepalive_options={},
-            retry_on_timeout=True,
-            health_check_interval=30,
-            # Connection pool specific settings
-            connection_class=connection_class,
-            **connection_kwargs,
-        )
-=======
+
         # Create connection pool arguments
         pool_kwargs = {
             'host': redis_host,
@@ -92,7 +63,7 @@
             pool_kwargs['ssl'] = True
         
         self._connection_pool = redis.ConnectionPool(**pool_kwargs)
->>>>>>> 85c5ef06
+
 
     def _create_client(self):
         """Create Redis client using the connection pool."""
@@ -199,35 +170,6 @@
         
         logger.info(f"Initializing Redis connection to {redis_host}:{redis_port} (legacy method)")
         
-<<<<<<< HEAD
-        # Create a simple client for backward compatibility
-        if redis_ssl:
-            # Use SSL connection parameters directly
-            client = redis.Redis(
-                host=redis_host,
-                port=redis_port,
-                password=redis_password,
-                ssl=True,
-                ssl_cert_reqs='none',
-                ssl_check_hostname=False,
-                decode_responses=True,
-                socket_timeout=5.0,
-                socket_connect_timeout=5.0,
-                retry_on_timeout=True,
-                health_check_interval=30
-            )
-        else:
-            client = redis.Redis(
-                host=redis_host,
-                port=redis_port,
-                password=redis_password,
-                decode_responses=True,
-                socket_timeout=5.0,
-                socket_connect_timeout=5.0,
-                retry_on_timeout=True,
-                health_check_interval=30
-            )
-=======
         # Create client arguments
         client_kwargs = {
             'host': redis_host,
@@ -245,7 +187,7 @@
             client_kwargs['ssl'] = True
         
         client = redis.Redis(**client_kwargs)
->>>>>>> 85c5ef06
+
         
         _initialized = True
     
