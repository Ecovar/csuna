--- conflicted
+++ resolved
@@ -4,16 +4,10 @@
 import asyncio
 from utils.logger import logger
 from typing import List, Any
-<<<<<<< HEAD
 from utils.retry import retry
 
 # Redis client
 client: redis.Redis | None = None
-=======
-
-# Redis client
-client = None
->>>>>>> 1de5a90e
 _initialized = False
 _init_lock = asyncio.Lock()
 
@@ -29,21 +23,12 @@
     load_dotenv()
 
     # Get Redis configuration
-<<<<<<< HEAD
     redis_host = os.getenv("REDIS_HOST", "redis")
     redis_port = int(os.getenv("REDIS_PORT", 6379))
     redis_password = os.getenv("REDIS_PASSWORD", "")
     # Convert string 'True'/'False' to boolean
     redis_ssl_str = os.getenv("REDIS_SSL", "False")
     redis_ssl = redis_ssl_str.lower() == "true"
-=======
-    redis_host = os.getenv('REDIS_HOST', 'redis')
-    redis_port = int(os.getenv('REDIS_PORT', 6379))
-    redis_password = os.getenv('REDIS_PASSWORD', '')
-    # Convert string 'True'/'False' to boolean
-    redis_ssl_str = os.getenv('REDIS_SSL', 'False')
-    redis_ssl = redis_ssl_str.lower() == 'true'
->>>>>>> 1de5a90e
 
     logger.info(f"Initializing Redis connection to {redis_host}:{redis_port}")
 
@@ -57,11 +42,7 @@
         socket_timeout=5.0,
         socket_connect_timeout=5.0,
         retry_on_timeout=True,
-<<<<<<< HEAD
         health_check_interval=30,
-=======
-        health_check_interval=30
->>>>>>> 1de5a90e
     )
 
     return client
@@ -76,7 +57,6 @@
             logger.info("Initializing Redis connection")
             initialize()
 
-<<<<<<< HEAD
         try:
             await client.ping()
             logger.info("Successfully connected to Redis")
@@ -86,16 +66,7 @@
             client = None
             _initialized = False
             raise
-=======
-            try:
-                await client.ping()
-                logger.info("Successfully connected to Redis")
-                _initialized = True
-            except Exception as e:
-                logger.error(f"Failed to connect to Redis: {e}")
-                client = None
-                raise
->>>>>>> 1de5a90e
+
 
     return client
 
@@ -115,11 +86,8 @@
     """Get the Redis client, initializing if necessary."""
     global client, _initialized
     if client is None or not _initialized:
-<<<<<<< HEAD
         await retry(lambda: initialize_async())
-=======
-        await initialize_async()
->>>>>>> 1de5a90e
+
     return client
 
 
