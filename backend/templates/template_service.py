import json
from dataclasses import dataclass, field
from datetime import datetime, timezone
from typing import Dict, List, Any, Optional
from uuid import uuid4
import secrets
import string

from services.supabase import DBConnection
from utils.logger import logger

ConfigType = Dict[str, Any]
ProfileId = str
QualifiedName = str

@dataclass(frozen=True)
class MCPRequirementValue:
    qualified_name: str
    display_name: str
    enabled_tools: List[str] = field(default_factory=list)
    required_config: List[str] = field(default_factory=list)
    custom_type: Optional[str] = None
    toolkit_slug: Optional[str] = None
    app_slug: Optional[str] = None
    source: Optional[str] = None
    trigger_index: Optional[int] = None
    
    def is_custom(self) -> bool:
        if self.qualified_name.startswith('pipedream:'):
            return False
        if self.custom_type == 'composio' or self.qualified_name.startswith('composio.'):
            return False
        return self.custom_type is not None and self.qualified_name.startswith('custom_')

@dataclass(frozen=True)
class AgentTemplate:
    template_id: str
    creator_id: str
    name: str
    config: ConfigType
    description: Optional[str] = None
    tags: List[str] = field(default_factory=list)
    is_public: bool = False
    is_kortix_team: bool = False
    marketplace_published_at: Optional[datetime] = None
    download_count: int = 0
    created_at: datetime = field(default_factory=lambda: datetime.now(timezone.utc))
    updated_at: datetime = field(default_factory=lambda: datetime.now(timezone.utc))
    avatar: Optional[str] = None
    avatar_color: Optional[str] = None
    profile_image_url: Optional[str] = None
    metadata: ConfigType = field(default_factory=dict)
    creator_name: Optional[str] = None
    sharing_preferences: Optional[Dict[str, bool]] = None
    
    
    def with_public_status(self, is_public: bool, published_at: Optional[datetime] = None) -> 'AgentTemplate':
        return AgentTemplate(
            **{**self.__dict__, 
               'is_public': is_public, 
               'marketplace_published_at': published_at}
        )
    
    @property
    def system_prompt(self) -> str:
        return self.config.get('system_prompt', '')
    
    @property
    def agentpress_tools(self) -> Dict[str, Any]:
        return self.config.get('tools', {}).get('agentpress', {})
    
    @property
    def workflows(self) -> List[Dict[str, Any]]:
        return self.config.get('workflows', [])
    
    @property
    def mcp_requirements(self) -> List[MCPRequirementValue]:
        requirements = []
        
        mcps = self.config.get('tools', {}).get('mcp', [])
        for mcp in mcps:
            if isinstance(mcp, dict) and mcp.get('name'):
                qualified_name = mcp.get('qualifiedName', mcp['name'])
                
                requirements.append(MCPRequirementValue(
                    qualified_name=qualified_name,
                    display_name=mcp.get('display_name') or mcp['name'],
                    enabled_tools=mcp.get('enabledTools', []),
                    required_config=mcp.get('requiredConfig', []),
                    source='tool'
                ))
        
        custom_mcps = self.config.get('tools', {}).get('custom_mcp', [])
        for mcp in custom_mcps:
            if isinstance(mcp, dict) and mcp.get('name'):
                mcp_type = mcp.get('type', 'sse')
                mcp_name = mcp['name']
                
                qualified_name = mcp.get('mcp_qualified_name') or mcp.get('qualifiedName')
                if not qualified_name:
                    if mcp_type == 'pipedream':
                        app_slug = mcp.get('app_slug') or mcp.get('config', {}).get('headers', {}).get('x-pd-app-slug')
                        if not app_slug:
                            app_slug = mcp_name.lower().replace(' ', '').replace('(', '').replace(')', '')
                        qualified_name = f"pipedream:{app_slug}"
                    elif mcp_type == 'composio':
                        toolkit_slug = mcp.get('toolkit_slug') or mcp_name.lower().replace(' ', '_')
                        qualified_name = f"composio.{toolkit_slug}"
                    else:
                        safe_name = mcp_name.replace(' ', '_').lower()
                        qualified_name = f"custom_{mcp_type}_{safe_name}"
                
                if mcp_type in ['pipedream', 'composio']:
                    required_config = []
                elif mcp_type in ['http', 'sse', 'json']:
                    required_config = ['url']
                else:
                    required_config = mcp.get('requiredConfig', ['url'])
                
                requirements.append(MCPRequirementValue(
                    qualified_name=qualified_name,
                    display_name=mcp.get('display_name') or mcp_name,
                    enabled_tools=mcp.get('enabledTools', []),
                    required_config=required_config,
                    custom_type=mcp_type,
                    toolkit_slug=mcp.get('toolkit_slug') if mcp_type == 'composio' else None,
                    app_slug=mcp.get('app_slug') if mcp_type == 'pipedream' else None,
                    source='tool'
                ))
        
        triggers = self.config.get('triggers', [])
        
        for i, trigger in enumerate(triggers):
            config = trigger.get('config', {})
            provider_id = config.get('provider_id', '')
            
            if provider_id == 'composio':
                qualified_name = config.get('qualified_name')
                
                if not qualified_name:
                    trigger_slug = config.get('trigger_slug', '')
                    if trigger_slug:
                        app_name = trigger_slug.split('_')[0].lower() if '_' in trigger_slug else 'composio'
                        qualified_name = f'composio.{app_name}'
                    else:
                        qualified_name = 'composio'
                
                if qualified_name:
                    if qualified_name.startswith('composio.'):
                        app_name = qualified_name.split('.', 1)[1]
                    else:
                        app_name = 'composio'
                    
                    trigger_name = trigger.get('name', f'Trigger {i+1}')
                    
                    composio_req = MCPRequirementValue(
                        qualified_name=qualified_name,
                        display_name=f"{app_name.title()} ({trigger_name})",
                        enabled_tools=[],
                        required_config=[],
                        custom_type=None,
                        toolkit_slug=app_name,
                        app_slug=app_name,
                        source='trigger',
                        trigger_index=i
                    )
                    requirements.append(composio_req)
        
        return requirements

@dataclass
class TemplateCreationRequest:
    agent_id: str
    creator_id: str
    make_public: bool = False
    tags: Optional[List[str]] = None

class TemplateNotFoundError(Exception):
    pass

class TemplateAccessDeniedError(Exception):
    pass

class SunaDefaultAgentTemplateError(Exception):
    pass

class TemplateService:
    def __init__(self, db_connection: DBConnection):
        self._db = db_connection
    
    async def create_from_agent(
        self,
        agent_id: str,
        creator_id: str,
        make_public: bool = False,
        tags: Optional[List[str]] = None,
        sharing_preferences: Optional[Dict[str, bool]] = None,
        
    ) -> str:
        logger.debug(f"Creating template from agent {agent_id} for user {creator_id}")
        
        agent = await self._get_agent_by_id(agent_id)
        if not agent:
            raise TemplateNotFoundError("Agent not found")
        
        if agent['account_id'] != creator_id:
            raise TemplateAccessDeniedError("You can only create templates from your own agents")
        
        if self._is_suna_default_agent(agent):
            raise SunaDefaultAgentTemplateError("Cannot create template from Suna default agent")
        
        version_config = await self._get_agent_version_config(agent)
        if not version_config:
            raise TemplateNotFoundError("Agent has no version configuration")
        
        # Set default sharing preferences if not provided
        if sharing_preferences is None:
            sharing_preferences = {
                "include_system_prompt": True,
                "include_model_settings": True,
                "include_default_tools": True,
                "include_integrations": True,
                "include_knowledge_bases": True,
                "include_playbooks": True,
                "include_triggers": True
            }
        
        # Apply sharing preferences during sanitization
        sanitized_config = await self._sanitize_config_for_template(version_config, sharing_preferences, agent_id)
        
        template = AgentTemplate(
            template_id=str(uuid4()),
            creator_id=creator_id,
            name=agent['name'],
            description=agent.get('description'),
            config=sanitized_config,
            tags=tags or [],
            is_public=make_public,
            marketplace_published_at=datetime.now(timezone.utc) if make_public else None,
            avatar=agent.get('avatar'),
            avatar_color=agent.get('avatar_color'),
            profile_image_url=agent.get('profile_image_url'),
            metadata={
                **agent.get('metadata', {}),
                'created_from_agent': agent_id
            },
            sharing_preferences=sharing_preferences
        )
        
        await self._save_template(template)
        
        logger.debug(f"Created template {template.template_id} from agent {agent_id}")
        return template.template_id
    
    async def get_template(self, template_id: str) -> Optional[AgentTemplate]:
        client = await self._db.client
        result = await client.table('agent_templates').select('*')\
            .eq('template_id', template_id)\
            .maybe_single()\
            .execute()
        
        if not result.data:
            return None
        
        creator_id = result.data['creator_id']
        creator_result = await client.schema('basejump').from_('accounts').select('id, name, slug').eq('id', creator_id).execute()
        
        creator_name = None
        if creator_result.data:
            account = creator_result.data[0]
            creator_name = account.get('name') or account.get('slug')
        
        result.data['creator_name'] = creator_name
        return self._map_to_template(result.data)
    
    async def get_user_templates(self, creator_id: str) -> List[AgentTemplate]:
        client = await self._db.client
        result = await client.table('agent_templates').select('*')\
            .eq('creator_id', creator_id)\
            .order('created_at', desc=True)\
            .execute()
        
        if not result.data:
            return []
        
        creator_result = await client.schema('basejump').from_('accounts').select('id, name, slug').eq('id', creator_id).execute()
        
        creator_name = None
        if creator_result.data:
            account = creator_result.data[0]
            creator_name = account.get('name') or account.get('slug')
        
        templates = []
        for template_data in result.data:
            template_data['creator_name'] = creator_name
            templates.append(self._map_to_template(template_data))
        
        return templates
    
    async def get_public_templates(
        self,
        is_kortix_team: Optional[bool] = None,
        limit: Optional[int] = None,
        offset: int = 0,
        search: Optional[str] = None,
        tags: Optional[List[str]] = None
    ) -> List[AgentTemplate]:
        client = await self._db.client
        
        query = client.table('agent_templates').select('*').eq('is_public', True)
        
        if is_kortix_team is not None:
            query = query.eq('is_kortix_team', is_kortix_team)
        
        if search:
            query = query.or_(f"name.ilike.%{search}%,description.ilike.%{search}%")
        
        if tags:
            for tag in tags:
                query = query.contains('tags', [tag])
        
        query = query.order('download_count', desc=True)\
                    .order('marketplace_published_at', desc=True)
        
        if limit:
            query = query.limit(limit)
        if offset:
            query = query.offset(offset)
        
        result = await query.execute()
        
        if not result.data:
            return []
        
        creator_ids = list(set(template['creator_id'] for template in result.data))
        accounts_result = await client.schema('basejump').from_('accounts').select('id, name, slug').in_('id', creator_ids).execute()
        
        creator_names = {}
        if accounts_result.data:
            for account in accounts_result.data:
                creator_names[account['id']] = account.get('name') or account.get('slug')
        
        templates = []
        for template_data in result.data:
            creator_name = creator_names.get(template_data['creator_id'])
            template_data['creator_name'] = creator_name
            templates.append(self._map_to_template(template_data))
        
        return templates
    
<<<<<<< HEAD
    async def publish_template(self, template_id: str, creator_id: str) -> bool:
        logger.debug(f"Publishing template {template_id}")
=======
    async def publish_template(
        self, 
        template_id: str, 
        creator_id: str,
        sharing_preferences: Optional[Dict[str, bool]] = None,
        
    ) -> bool:
        logger.info(f"Publishing template {template_id}")
>>>>>>> 7d2855b4
        
        # Set default sharing preferences if not provided
        if sharing_preferences is None:
            sharing_preferences = {
                "include_system_prompt": True,
                "include_model_settings": True,
                "include_default_tools": True,
                "include_integrations": True,
                "include_knowledge_bases": True,
                "include_playbooks": True,
                "include_triggers": True
            }
        
        client = await self._db.client
        result = await client.table('agent_templates').update({
            'is_public': True,
            'marketplace_published_at': datetime.now(timezone.utc).isoformat(),
            'updated_at': datetime.now(timezone.utc).isoformat(),
            'sharing_preferences': sharing_preferences
        }).eq('template_id', template_id)\
          .eq('creator_id', creator_id)\
          .execute()
        
        success = len(result.data) > 0
        if success:
            logger.debug(f"Published template {template_id}")
        
        return success
    
    async def unpublish_template(self, template_id: str, creator_id: str) -> bool:
        logger.debug(f"Unpublishing template {template_id}")
        
        client = await self._db.client
        result = await client.table('agent_templates').update({
            'is_public': False,
            'marketplace_published_at': None,
            'updated_at': datetime.now(timezone.utc).isoformat()
        }).eq('template_id', template_id)\
          .eq('creator_id', creator_id)\
          .execute()
        
        success = len(result.data) > 0
        if success:
            logger.debug(f"Unpublished template {template_id}")
        
        return success
    
    async def delete_template(self, template_id: str, creator_id: str) -> bool:
        """Delete a template. Only the creator can delete their templates."""
        logger.debug(f"Deleting template {template_id} for user {creator_id}")
        
        client = await self._db.client
        
        # First check if template exists and user owns it
        template_result = await client.table('agent_templates').select('*')\
            .eq('template_id', template_id)\
            .maybe_single()\
            .execute()
        
        if not template_result.data:
            logger.warning(f"Template {template_id} not found")
            return False
        
        template = template_result.data
        if template['creator_id'] != creator_id:
            logger.warning(f"User {creator_id} cannot delete template {template_id} (owned by {template['creator_id']})")
            return False
        
        # Delete the template
        result = await client.table('agent_templates').delete()\
            .eq('template_id', template_id)\
            .eq('creator_id', creator_id)\
            .execute()
        
        success = len(result.data) > 0
        if success:
            logger.debug(f"Successfully deleted template {template_id}")
        
        return success
    
    async def increment_download_count(self, template_id: str) -> None:
        client = await self._db.client
        await client.rpc('increment_template_download_count', {
            'template_id_param': template_id
        }).execute()
    
    async def validate_access(self, template: AgentTemplate, user_id: str) -> None:
        if template.creator_id != user_id and not template.is_public:
            raise TemplateAccessDeniedError("Access denied to template")
    
    async def _get_agent_by_id(self, agent_id: str) -> Optional[Dict[str, Any]]:
        client = await self._db.client
        result = await client.table('agents').select('*')\
            .eq('agent_id', agent_id)\
            .maybe_single()\
            .execute()
        
        return result.data
    
    async def _get_agent_version_config(self, agent: Dict[str, Any]) -> Optional[Dict[str, Any]]:
        version_id = agent.get('current_version_id')
        if version_id:
            client = await self._db.client
            result = await client.table('agent_versions').select('config')\
                .eq('version_id', version_id)\
                .maybe_single()\
                .execute()
            
            if result.data and result.data['config']:
                return result.data['config']
        
        return {}
    
    async def _sanitize_config_for_template(
        self, 
        config: Dict[str, Any], 
        sharing_preferences: Dict[str, bool], 
        agent_id: str
    ) -> Dict[str, Any]:
        sanitized = self._fallback_sanitize_config(config)
        
        # Apply sharing preferences to filter components
        sanitized = await self._apply_sharing_preferences(sanitized, sharing_preferences, agent_id)
        
        return sanitized
    
    async def _apply_sharing_preferences(
        self, 
        config: Dict[str, Any], 
        sharing_preferences: Dict[str, bool], 
        agent_id: str
    ) -> Dict[str, Any]:
        """Apply sharing preferences to filter what gets included in the template"""
        filtered_config = config.copy()
        
        # 1. System Prompt
        if not sharing_preferences.get('include_system_prompt', True):
            filtered_config['system_prompt'] = ''
            logger.info(f"Removed system prompt from template for agent {agent_id}")
        
        # 2. Model Settings
        if not sharing_preferences.get('include_model_settings', True):
            filtered_config['model'] = None
            logger.info(f"Removed model settings from template for agent {agent_id}")
        
        # 3. Default Tools (AgentPress tools)
        if not sharing_preferences.get('include_default_tools', True):
            if 'tools' in filtered_config:
                filtered_config['tools']['agentpress'] = {}
            logger.info(f"Removed default tools from template for agent {agent_id}")
        
        # 4. Integrations (MCP tools)
        if not sharing_preferences.get('include_integrations', True):
            if 'tools' in filtered_config:
                filtered_config['tools']['mcp'] = []
                filtered_config['tools']['custom_mcp'] = []
            logger.info(f"Removed integrations from template for agent {agent_id}")
        
        # 5. Knowledge Bases (will be handled during installation)
        # Note: Knowledge bases are stored in separate table, handled in installation service
        if not sharing_preferences.get('include_knowledge_bases', True):
            logger.info(f"Knowledge bases will be excluded during template installation for agent {agent_id}")
        
        # 6. Playbooks (Workflows)
        # Note: Workflows are stored in separate table, handled in installation service  
        if not sharing_preferences.get('include_playbooks', True):
            logger.info(f"Playbooks will be excluded during template installation for agent {agent_id}")
        
        # 7. Triggers
        # Note: Triggers are stored in separate table, handled in installation service
        if not sharing_preferences.get('include_triggers', True):
            logger.info(f"Triggers will be excluded during template installation for agent {agent_id}")
        
        return filtered_config
    
    def _fallback_sanitize_config(self, config: Dict[str, Any]) -> Dict[str, Any]:
        agentpress_tools = config.get('tools', {}).get('agentpress', {})
        sanitized_agentpress = {}
        
        for tool_name, tool_config in agentpress_tools.items():
            if isinstance(tool_config, dict):
                sanitized_agentpress[tool_name] = tool_config.get('enabled', False)
            elif isinstance(tool_config, bool):
                sanitized_agentpress[tool_name] = tool_config
            else:
                sanitized_agentpress[tool_name] = False
        
        workflows = config.get('workflows', [])
        sanitized_workflows = []
        for workflow in workflows:
            if isinstance(workflow, dict):
                sanitized_workflow = {
                    'name': workflow.get('name'),
                    'description': workflow.get('description'),
                    'status': workflow.get('status', 'draft'),
                    'trigger_phrase': workflow.get('trigger_phrase'),
                    'is_default': workflow.get('is_default', False),
                    'steps': workflow.get('steps', [])
                }
                sanitized_workflows.append(sanitized_workflow)
        
        triggers = config.get('triggers', [])
        sanitized_triggers = []
        for trigger in triggers:
            if isinstance(trigger, dict):
                trigger_config = trigger.get('config', {})
                provider_id = trigger_config.get('provider_id', '')
                
                sanitized_config = {
                    'provider_id': provider_id,
                    'agent_prompt': trigger_config.get('agent_prompt', ''),
                    'execution_type': trigger_config.get('execution_type', 'agent')
                }
                
                if sanitized_config['execution_type'] == 'workflow':
                    workflow_id = trigger_config.get('workflow_id')
                    if workflow_id:
                        workflow_name = None
                        for workflow in workflows:
                            if workflow.get('id') == workflow_id:
                                workflow_name = workflow.get('name')
                                break
                        if workflow_name:
                            sanitized_config['workflow_name'] = workflow_name
                    
                    if 'workflow_input' in trigger_config:
                        sanitized_config['workflow_input'] = trigger_config['workflow_input']
                
                if provider_id == 'schedule':
                    sanitized_config['cron_expression'] = trigger_config.get('cron_expression', '')
                    sanitized_config['timezone'] = trigger_config.get('timezone', 'UTC')
                elif provider_id == 'composio':
                    sanitized_config['trigger_slug'] = trigger_config.get('trigger_slug', '')
                    if 'qualified_name' in trigger_config:
                        sanitized_config['qualified_name'] = trigger_config['qualified_name']

                sanitized_trigger = {
                    'name': trigger.get('name'),
                    'description': trigger.get('description'),
                    'trigger_type': trigger.get('trigger_type'),
                    'is_active': trigger.get('is_active', True),
                    'config': sanitized_config
                }
                sanitized_triggers.append(sanitized_trigger)
        
        sanitized = {
            'system_prompt': config.get('system_prompt', ''),
            'model': config.get('model'),
            'tools': {
                'agentpress': sanitized_agentpress,
                'mcp': config.get('tools', {}).get('mcp', []),
                'custom_mcp': []
            },
            'workflows': sanitized_workflows,
            'triggers': sanitized_triggers,
            'metadata': {
                'avatar': config.get('metadata', {}).get('avatar'),
                'avatar_color': config.get('metadata', {}).get('avatar_color')
            }
        }
        
        custom_mcps = config.get('tools', {}).get('custom_mcp', [])
        for mcp in custom_mcps:
            if isinstance(mcp, dict):
                mcp_name = mcp.get('name', '')
                mcp_type = mcp.get('type', 'sse')
                
                sanitized_mcp = {
                    'name': mcp_name,
                    'type': mcp_type,
                    'display_name': mcp.get('display_name') or mcp_name,
                    'enabledTools': mcp.get('enabledTools', [])
                }
                
                if mcp_type == 'pipedream':
                    original_config = mcp.get('config', {})
                    app_slug = (
                        mcp.get('app_slug') or
                        original_config.get('headers', {}).get('x-pd-app-slug')
                    )
                    qualified_name = mcp.get('qualifiedName')
                    
                    if not app_slug:
                        if qualified_name and qualified_name.startswith('pipedream:'):
                            app_slug = qualified_name[10:]
                        else:
                            app_slug = mcp_name.lower().replace(' ', '').replace('(', '').replace(')', '')
                    
                    if not qualified_name:
                        qualified_name = f"pipedream:{app_slug}"
                    
                    sanitized_mcp['qualifiedName'] = qualified_name
                    sanitized_mcp['app_slug'] = app_slug
                    
                    sanitized_mcp['config'] = {
                        'url': original_config.get('url'),
                        'headers': {k: v for k, v in original_config.get('headers', {}).items() 
                                  if k not in ['profile_id', 'x-pd-app-slug']}
                    }
                    
                elif mcp_type == 'composio':
                    original_config = mcp.get('config', {})
                    qualified_name = (
                        mcp.get('mcp_qualified_name') or 
                        original_config.get('mcp_qualified_name') or
                        mcp.get('qualifiedName') or
                        original_config.get('qualifiedName')
                    )
                    toolkit_slug = (
                        mcp.get('toolkit_slug') or 
                        original_config.get('toolkit_slug')
                    )
                    
                    if not qualified_name:
                        if not toolkit_slug:
                            toolkit_slug = mcp_name.lower().replace(' ', '_')
                        qualified_name = f"composio.{toolkit_slug}"
                    else:
                        if not toolkit_slug:
                            if qualified_name.startswith('composio.'):
                                toolkit_slug = qualified_name[9:]
                            else:
                                toolkit_slug = mcp_name.lower().replace(' ', '_')
                    
                    sanitized_mcp['mcp_qualified_name'] = qualified_name
                    sanitized_mcp['toolkit_slug'] = toolkit_slug
                    sanitized_mcp['config'] = {}
                
                else:
                    qualified_name = mcp.get('qualifiedName')
                    if not qualified_name:
                        safe_name = mcp_name.replace(' ', '_').lower()
                        qualified_name = f"custom_{mcp_type}_{safe_name}"
                    
                    sanitized_mcp['qualifiedName'] = qualified_name
                    sanitized_mcp['config'] = {}
                
                sanitized['tools']['custom_mcp'].append(sanitized_mcp)
        
        return sanitized
    
    def _is_suna_default_agent(self, agent: Dict[str, Any]) -> bool:
        metadata = agent.get('metadata', {})
        return metadata.get('is_suna_default', False) or metadata.get('is_omni_default', False)
    
    async def _save_template(self, template: AgentTemplate) -> None:
        client = await self._db.client
        
        template_data = {
            'template_id': template.template_id,
            'creator_id': template.creator_id,
            'name': template.name,
            'description': template.description,
            'config': template.config,
            'tags': template.tags,
            'is_public': template.is_public,
            'marketplace_published_at': template.marketplace_published_at.isoformat() if template.marketplace_published_at else None,
            'download_count': template.download_count,
            'created_at': template.created_at.isoformat(),
            'updated_at': template.updated_at.isoformat(),
            'avatar': template.avatar,
            'avatar_color': template.avatar_color,
            'profile_image_url': template.profile_image_url,
            'metadata': template.metadata,
            'sharing_preferences': template.sharing_preferences
        }
        
        await client.table('agent_templates').insert(template_data).execute()
    
    def _map_to_template(self, data: Dict[str, Any]) -> AgentTemplate:
        creator_name = data.get('creator_name')
        
        return AgentTemplate(
            template_id=data['template_id'],
            creator_id=data['creator_id'],
            name=data['name'],
            description=data.get('description'),
            config=data.get('config', {}),
            tags=data.get('tags', []),
            is_public=data.get('is_public', False),
            is_kortix_team=data.get('is_kortix_team', False),
            marketplace_published_at=datetime.fromisoformat(data['marketplace_published_at'].replace('Z', '+00:00')) if data.get('marketplace_published_at') else None,
            download_count=data.get('download_count', 0),
            created_at=datetime.fromisoformat(data['created_at'].replace('Z', '+00:00')),
            updated_at=datetime.fromisoformat(data['updated_at'].replace('Z', '+00:00')),
            avatar=data.get('avatar'),
            avatar_color=data.get('avatar_color'),
            profile_image_url=data.get('profile_image_url'),
            metadata=data.get('metadata', {}),
            creator_name=creator_name,
            sharing_preferences=data.get('sharing_preferences')
        )
    
    def _generate_share_id(self) -> str:
        alphabet = string.ascii_lowercase + string.digits
        alphabet = alphabet.replace('0', '').replace('o', '').replace('1', '').replace('l', '').replace('i', '')
        return ''.join(secrets.choice(alphabet) for _ in range(10))
    
    async def create_share_link(self, template_id: str, creator_id: str) -> str:
        logger.debug(f"Creating share link for template {template_id} by user {creator_id}")
        
        template = await self.get_template(template_id)
        if not template:
            raise TemplateNotFoundError("Template not found")
        
        if template.creator_id != creator_id:
            raise TemplateAccessDeniedError("You can only create share links for your own templates")
        
        client = await self._db.client
        
        existing = await client.table('template_share_links')\
            .select('share_id')\
            .eq('template_id', template_id)\
            .eq('created_by', creator_id)\
            .maybe_single()\
            .execute()
        
        if existing and existing.data:
            logger.debug(f"Returning existing share link {existing.data['share_id']} for template {template_id}")
            return existing.data['share_id']
        
        max_attempts = 10
        for _ in range(max_attempts):
            share_id = self._generate_share_id()
            
            try:
                result = await client.table('template_share_links').insert({
                    'share_id': share_id,
                    'template_id': template_id,
                    'created_by': creator_id
                }).execute()
                
                logger.debug(f"Created share link {share_id} for template {template_id}")
                return share_id
            except Exception as e:
                if 'duplicate key' in str(e).lower():
                    continue
                raise
        
        raise Exception("Failed to generate unique share ID after multiple attempts")
    
    async def get_template_by_share_id(self, share_id: str) -> Optional[AgentTemplate]:
        logger.debug(f"Getting template by share ID {share_id}")
        
        client = await self._db.client
        
        share_link = await client.table('template_share_links')\
            .select('template_id')\
            .eq('share_id', share_id)\
            .maybe_single()\
            .execute()
        
        if not share_link or not share_link.data:
            logger.debug(f"Share link {share_id} not found")
            return None
        
        current = await client.table('template_share_links')\
            .select('views_count')\
            .eq('share_id', share_id)\
            .single()\
            .execute()
        
        views_count = 0
        if current and current.data:
            views_count = (current.data.get('views_count', 0) or 0)
        
        await client.table('template_share_links')\
            .update({
                'views_count': views_count + 1,
                'last_viewed_at': datetime.now(timezone.utc).isoformat()
            })\
            .eq('share_id', share_id)\
            .execute()
        
        template = await self.get_template(share_link.data['template_id'])
        return template
    
    async def get_share_links_for_user(self, user_id: str) -> List[Dict[str, Any]]:
        client = await self._db.client
        
        result = await client.table('template_share_links')\
            .select('share_id, template_id, created_at, views_count, last_viewed_at')\
            .eq('created_by', user_id)\
            .order('created_at', desc=True)\
            .execute()
        
        return result.data if result.data else []

def get_template_service(db_connection: DBConnection) -> TemplateService:
    return TemplateService(db_connection) <|MERGE_RESOLUTION|>--- conflicted
+++ resolved
@@ -348,10 +348,6 @@
         
         return templates
     
-<<<<<<< HEAD
-    async def publish_template(self, template_id: str, creator_id: str) -> bool:
-        logger.debug(f"Publishing template {template_id}")
-=======
     async def publish_template(
         self, 
         template_id: str, 
@@ -360,7 +356,6 @@
         
     ) -> bool:
         logger.info(f"Publishing template {template_id}")
->>>>>>> 7d2855b4
         
         # Set default sharing preferences if not provided
         if sharing_preferences is None:
