'use client';

import React, { useState, useCallback, useEffect } from 'react';
import { useParams, useRouter } from 'next/navigation';
import { Loader2, Save, Eye } from 'lucide-react';
import { Button } from '@/components/ui/button';
import { Alert, AlertDescription } from '@/components/ui/alert';
import { Drawer, DrawerContent, DrawerHeader, DrawerTitle, DrawerTrigger } from '@/components/ui/drawer';
import { Tabs, TabsContent, TabsList, TabsTrigger } from '@/components/ui/tabs';
import { useUpdateAgent } from '@/hooks/react-query/agents/use-agents';
import { useCreateAgentVersion, useActivateAgentVersion } from '@/hooks/react-query/agents/use-agent-versions';
import { useQueryClient } from '@tanstack/react-query';
import { toast } from 'sonner';
import { AgentPreview } from '../../../../../components/agents/agent-preview';

import { useAgentVersionData } from '../../../../../hooks/use-agent-version-data';
import { useSearchParams } from 'next/navigation';
import { useAgentVersionStore } from '../../../../../lib/stores/agent-version-store';

import { cn } from '@/lib/utils';

import { AgentHeader, VersionAlert, ConfigurationTab } from '@/components/agents/config';

import { DEFAULT_AGENTPRESS_TOOLS } from '@/components/agents/tools';
import { useExportAgent } from '@/hooks/react-query/agents/use-agent-export-import';

interface FormData {
  name: string;
  description: string;
  system_prompt: string;
  model?: string;
  agentpress_tools: any;
  configured_mcps: any[];
  custom_mcps: any[];
  is_default: boolean;
  profile_image_url?: string;
}

export default function AgentConfigurationPage() {
  const params = useParams();
  const agentId = params.agentId as string;
  const queryClient = useQueryClient();

  const { agent, versionData, isViewingOldVersion, isLoading, error } = useAgentVersionData({ agentId });
  const searchParams = useSearchParams();
  const tabParam = searchParams.get('tab');
  const initialAccordion = searchParams.get('accordion');
  const versionParam = searchParams.get('version');  // Add this line
  const { setHasUnsavedChanges } = useAgentVersionStore();
  
  const updateAgentMutation = useUpdateAgent();
  const createVersionMutation = useCreateAgentVersion();
  const activateVersionMutation = useActivateAgentVersion();
  const exportMutation = useExportAgent();

  const [formData, setFormData] = useState<FormData>({
    name: '',
    description: '',
    system_prompt: '',
    model: undefined,
    agentpress_tools: DEFAULT_AGENTPRESS_TOOLS,
    configured_mcps: [],
    custom_mcps: [],
    is_default: false,
    profile_image_url: '',
  });

  const [originalData, setOriginalData] = useState<FormData>(formData);
  const [isPreviewOpen, setIsPreviewOpen] = useState(false);

  useEffect(() => {
    if (!agent) return;
    
    let configSource = agent;
    if (versionData) {
      configSource = versionData;
    } 
    else if (agent.current_version) {
      configSource = agent.current_version;
    }
    
    const initialData: FormData = {
      name: agent.name || '',
      description: agent.description || '',
      system_prompt: configSource.system_prompt || '',
      model: configSource.model || undefined, // Initialize model
      agentpress_tools: configSource.agentpress_tools || DEFAULT_AGENTPRESS_TOOLS,
      configured_mcps: configSource.configured_mcps || [],
      custom_mcps: configSource.custom_mcps || [],
      is_default: agent.is_default || false,
      profile_image_url: agent.profile_image_url || '',
    };
    
    setFormData(initialData);
    setOriginalData(initialData);
  }, [agent, versionData]);

  // Save handler for manual saves
  const [isSaving, setIsSaving] = useState(false);
  
  const handleSave = useCallback(async () => {
    if (!agent || isViewingOldVersion || isSaving) return;
    
    const isSunaAgent = agent?.metadata?.is_suna_default || agent?.metadata?.is_omni_default || false;
    const restrictions = agent?.metadata?.restrictions || {};
    
    if (isSunaAgent) {
      if (restrictions.name_editable === false && formData.name !== originalData.name) {
        toast.error("Omni's name cannot be modified.");
        return;
      }

      if (restrictions.tools_editable === false && JSON.stringify(formData.agentpress_tools) !== JSON.stringify(originalData.agentpress_tools)) {
        toast.error("Omni's default tools cannot be modified.");
        return;
      }
    }
    
    const normalizedCustomMcps = (formData.custom_mcps || []).map(mcp => ({
      name: mcp.name || 'Unnamed MCP',
      type: mcp.type || mcp.customType || 'sse',
      config: mcp.config || {},
      enabledTools: Array.isArray(mcp.enabledTools) ? mcp.enabledTools : [],
    }));
    
    setIsSaving(true);
    
    try {
      // Create new version and update agent
      await Promise.all([
        createVersionMutation.mutateAsync({
          agentId,
          data: {
            system_prompt: isSunaAgent ? '' : formData.system_prompt,
            model: formData.model,  // Include model in save
            configured_mcps: formData.configured_mcps,
            custom_mcps: normalizedCustomMcps,
            agentpress_tools: formData.agentpress_tools,
            description: 'Manual save'
          }
        }),
        updateAgentMutation.mutateAsync({
          agentId,
          name: formData.name,
          description: formData.description,
          is_default: formData.is_default,
          profile_image_url: formData.profile_image_url || undefined,
        })
      ]);
      
      // The createVersionMutation already handles query invalidation
      
      toast.success('Agent saved successfully');
    } catch (error) {
      console.error('Save error:', error);
      toast.error('Failed to save agent');
    } finally {
      setIsSaving(false);
    }
  }, [agent, formData, originalData, isViewingOldVersion, agentId, createVersionMutation, updateAgentMutation, isSaving, queryClient]);

  // Check for unsaved changes
  const hasUnsavedChanges = JSON.stringify(formData) !== JSON.stringify(originalData);
  
  useEffect(() => {
    setHasUnsavedChanges(hasUnsavedChanges);
  }, [hasUnsavedChanges, setHasUnsavedChanges]);

  useEffect(() => {
    const handleKeyDown = (e: KeyboardEvent) => {
      if ((e.metaKey || e.ctrlKey) && e.key === 's') {
        e.preventDefault();
        if (hasUnsavedChanges && !isViewingOldVersion && !isSaving) {
          handleSave();
        }
      }
    };

    document.addEventListener('keydown', handleKeyDown);
    return () => document.removeEventListener('keydown', handleKeyDown);
  }, [hasUnsavedChanges, isViewingOldVersion, isSaving, handleSave]);

  const handleFieldChange = useCallback((field: keyof FormData, value: any) => {
    if (isViewingOldVersion) {
      toast.error('Cannot edit old versions. Please activate this version first to make changes.');
      return;
    }
    setFormData(prev => ({ ...prev, [field]: value }));
  }, [isViewingOldVersion]);

  // Dedicated name save handler that saves immediately
  const handleNameSave = useCallback(async (name: string) => {
    if (!agent || isViewingOldVersion || isSaving) {
      return;
    }
    
    const isSunaAgent = agent?.metadata?.is_suna_default || agent?.metadata?.is_omni_default || false;
    const restrictions = agent?.metadata?.restrictions || {};
    
    if (isSunaAgent && restrictions.name_editable === false) {
      toast.error("Name cannot be edited", {
        description: "Omni's name is managed centrally and cannot be changed.",
      });
      return;
    }
    
    // Update form data immediately
    setFormData(prev => ({ ...prev, name }));
    
    setIsSaving(true);
    
    try {
      await updateAgentMutation.mutateAsync({
        agentId,
        name,
        description: formData.description,
        is_default: formData.is_default,
        profile_image_url: formData.profile_image_url || undefined,
      });
      
      // Update original data to reflect the save
      setOriginalData(prev => ({ ...prev, name }));
      toast.success('Agent name saved');
    } catch (error) {
      console.error('❌ Name save error:', error);
      toast.error('Failed to save agent name');
      // Revert the name change on error
      setFormData(prev => ({ ...prev, name: formData.name }));
    } finally {
      setIsSaving(false);
    }
  }, [isViewingOldVersion, formData, agent, agentId, updateAgentMutation, isSaving]);

  const handleSystemPromptSave = useCallback(async (value: string) => {
    if (!agent || isViewingOldVersion || isSaving) {
      return;
    }
    
    const isSunaAgent = agent?.metadata?.is_suna_default || agent?.metadata?.is_omni_default || false;
    
    if (isSunaAgent) {
      toast.error("System prompt cannot be edited", {
        description: "Omni's system prompt is managed centrally and cannot be changed.",
      });
      return;
    }
    
    setFormData(prev => ({ ...prev, system_prompt: value }));
    
    const normalizedCustomMcps = (formData.custom_mcps || []).map(mcp => ({
      name: mcp.name || 'Unnamed MCP',
      type: mcp.type || mcp.customType || 'sse',
      config: mcp.config || {},
      enabledTools: Array.isArray(mcp.enabledTools) ? mcp.enabledTools : [],
    }));
    
    const saveData = {
      system_prompt: value,
      model: formData.model,
      configured_mcps: formData.configured_mcps,
      custom_mcps: normalizedCustomMcps,
      agentpress_tools: formData.agentpress_tools,
      description: 'System prompt update'
    };
    
    setIsSaving(true);
    
    try {
      const result = await createVersionMutation.mutateAsync({
        agentId,
        data: saveData
      });
      
      setOriginalData(prev => ({ ...prev, system_prompt: value }));
      toast.success('System prompt saved');
      
      // The createVersionMutation already handles query invalidation
    } catch (error) {
      console.error('❌ Save error:', error);
      toast.error('Failed to save system prompt');
    } finally {
      setIsSaving(false);
    }
  }, [isViewingOldVersion, formData, agent, agentId, createVersionMutation, isSaving, originalData]);

  const handleProfileImageSave = useCallback(async (profileImageUrl: string | null) => {
    if (!agent || isViewingOldVersion || isSaving) {
      return;
    }
    
    setFormData(prev => ({ ...prev, profile_image_url: profileImageUrl || '' }));
    
    setIsSaving(true);
    
    try {
      await updateAgentMutation.mutateAsync({
        agentId,
        name: formData.name,
        description: formData.description,
        is_default: formData.is_default,
        profile_image_url: profileImageUrl || undefined,
      });
      
      setOriginalData(prev => ({ ...prev, profile_image_url: profileImageUrl || '' }));
      toast.success('Profile image saved');
    } catch (error) {
      console.error('❌ Profile image save error:', error);
      toast.error('Failed to save profile image');
      setFormData(prev => ({ ...prev, profile_image_url: originalData.profile_image_url }));
    } finally {
      setIsSaving(false);
    }
  }, [isViewingOldVersion, formData, agent, agentId, updateAgentMutation, isSaving, originalData]);

  const handleModelSave = useCallback(async (model: string) => {
    if (!agent || isViewingOldVersion || isSaving) {
      return;
    }
    
    setFormData(prev => ({ ...prev, model }));
    
    const normalizedCustomMcps = (formData.custom_mcps || []).map(mcp => ({
      name: mcp.name || 'Unnamed MCP',
      type: mcp.type || mcp.customType || 'sse',
      config: mcp.config || {},
      enabledTools: Array.isArray(mcp.enabledTools) ? mcp.enabledTools : [],
    }));
    
    const isSunaAgent = agent?.metadata?.is_suna_default || agent?.metadata?.is_omni_default || false;
    
    const saveData = {
      system_prompt: isSunaAgent ? '' : formData.system_prompt,
      model,
      configured_mcps: formData.configured_mcps,
      custom_mcps: normalizedCustomMcps,
      agentpress_tools: formData.agentpress_tools,
      description: 'Model update'
    };

    setIsSaving(true);
    
    try {
      const result = await createVersionMutation.mutateAsync({
        agentId,
        data: saveData
      });
      
      toast.success('Model configuration saved');
      
      // The createVersionMutation already handles query invalidation
    } catch (error) {
      toast.error('Failed to save model configuration');
      setFormData(prev => ({ ...prev, model: originalData.model }));
    } finally {
      setIsSaving(false);
    }
  }, [isViewingOldVersion, formData, agent, agentId, createVersionMutation, isSaving, originalData]);

  const handleToolsSave = useCallback(async (tools: Record<string, boolean | { enabled: boolean; description: string }>) => {
    if (!agent || isViewingOldVersion || isSaving) {
      return;
    }
    
    const isSunaAgent = agent?.metadata?.is_suna_default || agent?.metadata?.is_omni_default || false;
    const restrictions = agent?.metadata?.restrictions || {};
    
    if (isSunaAgent && restrictions.tools_editable === false) {
      toast.error("Omni's default tools cannot be modified.");
      return;
    }
    
    setFormData(prev => ({ ...prev, agentpress_tools: tools }));
    
    const normalizedCustomMcps = (formData.custom_mcps || []).map(mcp => ({
      name: mcp.name || 'Unnamed MCP',
      type: mcp.type || mcp.customType || 'sse',
      config: mcp.config || {},
      enabledTools: Array.isArray(mcp.enabledTools) ? mcp.enabledTools : [],
    }));
    
    const saveData = {
      system_prompt: isSunaAgent ? '' : formData.system_prompt,
      model: formData.model,
      configured_mcps: formData.configured_mcps,
      custom_mcps: normalizedCustomMcps,
      agentpress_tools: tools,
      description: 'Tools configuration update'
    };
    
    setIsSaving(true);
    
    try {
      const result = await createVersionMutation.mutateAsync({
        agentId,
        data: saveData
      });
      setOriginalData(prev => ({ ...prev, agentpress_tools: tools }));
      toast.success('Tools configuration saved');
      
      // The createVersionMutation already handles query invalidation
    } catch (error) {
      console.error('❌ Tools save error:', error);
      toast.error('Failed to save tools configuration');
    } finally {
      setIsSaving(false);
    }
  }, [isViewingOldVersion, formData, agent, agentId, createVersionMutation, isSaving, originalData]);

  const handleMCPChange = useCallback(async (updates: { configured_mcps: any[]; custom_mcps: any[] }) => {
    if (isViewingOldVersion) {
      toast.error('Cannot edit old versions. Please activate this version first to make changes.');
      return;
    }
    
    const newFormData = {
      ...formData,
      configured_mcps: updates.configured_mcps,
      custom_mcps: updates.custom_mcps
    };
    
    setFormData(newFormData);
    if (!agent || isViewingOldVersion || isSaving) return;
    
    const normalizedCustomMcps = (newFormData.custom_mcps || []).map(mcp => ({
      name: mcp.name || 'Unnamed MCP',
      type: mcp.type || mcp.customType || 'sse',
      config: mcp.config || {},
      enabledTools: Array.isArray(mcp.enabledTools) ? mcp.enabledTools : [],
    }));
    
    setIsSaving(true);
    
    try {
      const result = await createVersionMutation.mutateAsync({
        agentId,
        data: {
          system_prompt: agent?.metadata?.is_suna_default ? '' : newFormData.system_prompt,
          model: newFormData.model, 
          configured_mcps: newFormData.configured_mcps,
          custom_mcps: normalizedCustomMcps,
          agentpress_tools: newFormData.agentpress_tools,
          description: 'Integration change'
        }
      });
      
      setOriginalData(newFormData);
      toast.success('Integration saved');
      
      // The createVersionMutation already handles query invalidation
    } catch (error) {
      console.error('Save error:', error);
      toast.error('Failed to save integration');
    } finally {
      setIsSaving(false);
    }
  }, [isViewingOldVersion, formData, agent, agentId, createVersionMutation, isSaving]);


  const handleActivateVersion = useCallback(async (versionId: string) => {
    try {
      await activateVersionMutation.mutateAsync({ agentId, versionId });
    } catch (error) {
      toast.error('Failed to activate version');
    }
  }, [agentId, activateVersionMutation]);

  const handleExport = useCallback(() => {
    if (!agentId) return;
    exportMutation.mutate(agentId);
  }, [agentId, exportMutation]);

  if (error) {
    return (
      <div className="flex items-center justify-center h-screen">
        <Alert variant="destructive" className="max-w-md">
          <AlertDescription>
            {error.message || 'Failed to load agent configuration'}
          </AlertDescription>
        </Alert>
      </div>
    );
  }

  // Only show loading state on initial load, not on refetches
  if (isLoading && !agent) {
    return (
      <div className="flex items-center justify-center h-screen">
        <div className="flex flex-col items-center gap-3">
          <Loader2 className="h-8 w-8 animate-spin text-muted-foreground" />
          <p className="text-sm text-muted-foreground">Loading agent configuration...</p>
        </div>
      </div>
    );
  }

  if (!agent) {
    return (
      <div className="flex items-center justify-center h-screen">
        <Alert className="max-w-md">
          <AlertDescription>Agent not found</AlertDescription>
        </Alert>
      </div>
    );
  }

  const displayData = isViewingOldVersion && versionData ? {
    name: agent?.name || '',
    description: agent?.description || '',
    system_prompt: versionData.system_prompt || '',
    model: versionData.model,
    agentpress_tools: versionData.agentpress_tools || DEFAULT_AGENTPRESS_TOOLS,
    configured_mcps: versionData.configured_mcps || [],
    custom_mcps: versionData.custom_mcps || [],
    is_default: agent?.is_default || false,
    profile_image_url: agent?.profile_image_url || '',
  } : formData;


  const previewAgent = {
    ...agent,
    ...displayData,
    agent_id: agentId,
  };

  return (
    <div className="h-screen flex flex-col bg-background">
      <div className="flex-1 flex overflow-hidden">
        <div className="hidden lg:grid lg:grid-cols-2 w-full h-full">
          <div className="bg-background h-full flex flex-col border-r border-border/40 overflow-hidden">
            <div className="flex-shrink-0 bg-background/95 backdrop-blur supports-[backdrop-filter]:bg-background/60">
              <div className="pt-4">

                
                {isViewingOldVersion && (
                  <div className="mb-4 px-8">
                    <VersionAlert
                      versionData={versionData}
                      isActivating={activateVersionMutation.isPending}
                      onActivateVersion={handleActivateVersion}
                    />
                  </div>
                )}
                
                <AgentHeader
                  agentId={agentId}
                  displayData={displayData}
                  isViewingOldVersion={isViewingOldVersion}
                  onFieldChange={handleFieldChange}
                  onExport={handleExport}
                  isExporting={exportMutation.isPending}
                  agentMetadata={agent?.metadata}
                  currentVersionId={agent?.current_version_id}
                  currentFormData={{
                    system_prompt: formData.system_prompt,
                    configured_mcps: formData.configured_mcps,
                    custom_mcps: formData.custom_mcps,
                    agentpress_tools: formData.agentpress_tools
                  }}
                  hasUnsavedChanges={hasUnsavedChanges}
                  onVersionCreated={() => {
                    setOriginalData(formData);
                  }}
                  onNameSave={handleNameSave}
                  onProfileImageSave={handleProfileImageSave}
                />
              </div>
            </div>
            <div className="flex-1 overflow-hidden">
<<<<<<< HEAD
              {(agent?.metadata?.is_suna_default || agent?.metadata?.is_omni_default) ? (
                <ConfigurationTab
                  agentId={agentId}
                  displayData={displayData}
                  versionData={versionData}
                  isViewingOldVersion={isViewingOldVersion}
                  onFieldChange={handleFieldChange}
                  onMCPChange={handleMCPChange}
                  onSystemPromptSave={handleSystemPromptSave}
                  onModelSave={handleModelSave}
                  onToolsSave={handleToolsSave}
                  initialAccordion={initialAccordion}
                  agentMetadata={agent?.metadata}
                  isLoading={isSaving}
                />
              ) : (
                <Tabs value={activeTab} onValueChange={setActiveTab} className="flex flex-col h-full">
                  <TabsContent value="agent-builder" className="flex-1 m-0 overflow-hidden">
                    <AgentBuilderTab
                      agentId={agentId}
                      displayData={displayData}
                          isViewingOldVersion={isViewingOldVersion}
                      onFieldChange={handleFieldChange}
                        />
                  </TabsContent>
                  <TabsContent value="configuration" className="flex-1 m-0 overflow-hidden">
                    <ConfigurationTab
                      agentId={agentId}
                      displayData={displayData}
                      versionData={versionData}
                      isViewingOldVersion={isViewingOldVersion}
                      onFieldChange={handleFieldChange}
                      onMCPChange={handleMCPChange}
                      onSystemPromptSave={handleSystemPromptSave}
                      onModelSave={handleModelSave}
                      onToolsSave={handleToolsSave}
                      initialAccordion={initialAccordion}
                      agentMetadata={agent?.metadata}
                    />
                  </TabsContent>
                </Tabs>
              )}
=======
              <ConfigurationTab
                agentId={agentId}
                displayData={displayData}
                versionData={versionData}
                isViewingOldVersion={isViewingOldVersion}
                onFieldChange={handleFieldChange}
                onMCPChange={handleMCPChange}
                onSystemPromptSave={handleSystemPromptSave}
                onModelSave={handleModelSave}
                onToolsSave={handleToolsSave}
                initialAccordion={initialAccordion}
                agentMetadata={agent?.metadata}
                isLoading={isSaving}
              />
>>>>>>> 56b46672
            </div>
          </div>
          <div className="bg-muted/30 h-full overflow-hidden">
            <div className="h-full overflow-y-auto">
              {previewAgent && <AgentPreview agent={previewAgent} agentMetadata={agent?.metadata} />}
            </div>
          </div>
        </div>
        <div className="lg:hidden flex flex-col h-full w-full">
          <div className="flex-1 flex flex-col overflow-hidden">
            <div className="flex-shrink-0 bg-background/95 backdrop-blur supports-[backdrop-filter]:bg-background/60">
              <div className="py-2">

                {isViewingOldVersion && (
                  <div className="mb-4 px-8">
                    <VersionAlert
                      versionData={versionData}
                      isActivating={activateVersionMutation.isPending}
                      onActivateVersion={handleActivateVersion}
                    />
                  </div>
                )}
                <AgentHeader
                  agentId={agentId}
                  displayData={displayData}
                  isViewingOldVersion={isViewingOldVersion}
                  onFieldChange={handleFieldChange}
                  onExport={handleExport}
                  isExporting={exportMutation.isPending}
                  agentMetadata={agent?.metadata}
                  currentVersionId={agent?.current_version_id}
                  currentFormData={{
                    system_prompt: formData.system_prompt,
                    configured_mcps: formData.configured_mcps,
                    custom_mcps: formData.custom_mcps,
                    agentpress_tools: formData.agentpress_tools
                  }}
                  hasUnsavedChanges={hasUnsavedChanges}
                  onVersionCreated={() => {
                    setOriginalData(formData);
                  }}
                  onNameSave={handleNameSave}
                  onProfileImageSave={handleProfileImageSave}
                />
              </div>
            </div>
            <div className="flex-1 overflow-hidden">
<<<<<<< HEAD
              {(agent?.metadata?.is_suna_default || agent?.metadata?.is_omni_default) ? (
                <ConfigurationTab
                  agentId={agentId}
                  displayData={displayData}
                  versionData={versionData}
                  isViewingOldVersion={isViewingOldVersion}
                  onFieldChange={handleFieldChange}
                  onMCPChange={handleMCPChange}
                  onSystemPromptSave={handleSystemPromptSave}
                  onModelSave={handleModelSave}
                  onToolsSave={handleToolsSave}
                  initialAccordion={initialAccordion}
                  agentMetadata={agent?.metadata}
                  isLoading={isSaving}
                />
              ) : (
                <Tabs value={activeTab} onValueChange={setActiveTab} className="flex flex-col h-full">
                  <TabsContent value="agent-builder" className="flex-1 m-0 overflow-hidden">
                    <AgentBuilderTab
                      agentId={agentId}
                      displayData={displayData}
                          isViewingOldVersion={isViewingOldVersion}
                      onFieldChange={handleFieldChange}
                        />
                  </TabsContent>
                  <TabsContent value="configuration" className="flex-1 m-0 overflow-hidden">
                    <ConfigurationTab
                      agentId={agentId}
                      displayData={displayData}
                      versionData={versionData}
                      isViewingOldVersion={isViewingOldVersion}
                      onFieldChange={handleFieldChange}
                      onMCPChange={handleMCPChange}
                      onSystemPromptSave={handleSystemPromptSave}
                      onModelSave={handleModelSave}
                      onToolsSave={handleToolsSave}
                      initialAccordion={initialAccordion}
                      agentMetadata={agent?.metadata}
                    />
                  </TabsContent>
                </Tabs>
              )}
=======
              <ConfigurationTab
                agentId={agentId}
                displayData={displayData}
                versionData={versionData}
                isViewingOldVersion={isViewingOldVersion}
                onFieldChange={handleFieldChange}
                onMCPChange={handleMCPChange}
                onSystemPromptSave={handleSystemPromptSave}
                onModelSave={handleModelSave}
                onToolsSave={handleToolsSave}
                initialAccordion={initialAccordion}
                agentMetadata={agent?.metadata}
                isLoading={isSaving}
              />
>>>>>>> 56b46672
            </div>
          </div>
          <Drawer open={isPreviewOpen} onOpenChange={setIsPreviewOpen}>
            <DrawerTrigger asChild>
              <Button 
                className="fixed bottom-6 right-6 rounded-full shadow-lg h-14 w-14 bg-primary hover:bg-primary/90 z-50"
                size="icon"
              >
                <Eye className="h-5 w-5" />
              </Button>
            </DrawerTrigger>
            <DrawerContent className="h-[85vh]">
              <DrawerHeader className="border-b">
                <DrawerTitle>Agent Preview</DrawerTitle>
              </DrawerHeader>
              <div className="flex-1 overflow-y-auto p-4">
                {previewAgent && <AgentPreview agent={previewAgent} agentMetadata={agent?.metadata} />}
              </div>
            </DrawerContent>
          </Drawer>
        </div>
      </div>
    </div>
  );
} <|MERGE_RESOLUTION|>--- conflicted
+++ resolved
@@ -566,65 +566,48 @@
               </div>
             </div>
             <div className="flex-1 overflow-hidden">
-<<<<<<< HEAD
-              {(agent?.metadata?.is_suna_default || agent?.metadata?.is_omni_default) ? (
-                <ConfigurationTab
-                  agentId={agentId}
-                  displayData={displayData}
-                  versionData={versionData}
-                  isViewingOldVersion={isViewingOldVersion}
-                  onFieldChange={handleFieldChange}
-                  onMCPChange={handleMCPChange}
-                  onSystemPromptSave={handleSystemPromptSave}
-                  onModelSave={handleModelSave}
-                  onToolsSave={handleToolsSave}
-                  initialAccordion={initialAccordion}
-                  agentMetadata={agent?.metadata}
-                  isLoading={isSaving}
-                />
-              ) : (
-                <Tabs value={activeTab} onValueChange={setActiveTab} className="flex flex-col h-full">
-                  <TabsContent value="agent-builder" className="flex-1 m-0 overflow-hidden">
-                    <AgentBuilderTab
-                      agentId={agentId}
-                      displayData={displayData}
-                          isViewingOldVersion={isViewingOldVersion}
-                      onFieldChange={handleFieldChange}
-                        />
-                  </TabsContent>
-                  <TabsContent value="configuration" className="flex-1 m-0 overflow-hidden">
-                    <ConfigurationTab
-                      agentId={agentId}
-                      displayData={displayData}
-                      versionData={versionData}
-                      isViewingOldVersion={isViewingOldVersion}
-                      onFieldChange={handleFieldChange}
-                      onMCPChange={handleMCPChange}
-                      onSystemPromptSave={handleSystemPromptSave}
-                      onModelSave={handleModelSave}
-                      onToolsSave={handleToolsSave}
-                      initialAccordion={initialAccordion}
-                      agentMetadata={agent?.metadata}
-                    />
-                  </TabsContent>
-                </Tabs>
-              )}
-=======
-              <ConfigurationTab
-                agentId={agentId}
-                displayData={displayData}
-                versionData={versionData}
-                isViewingOldVersion={isViewingOldVersion}
-                onFieldChange={handleFieldChange}
-                onMCPChange={handleMCPChange}
-                onSystemPromptSave={handleSystemPromptSave}
-                onModelSave={handleModelSave}
-                onToolsSave={handleToolsSave}
-                initialAccordion={initialAccordion}
-                agentMetadata={agent?.metadata}
-                isLoading={isSaving}
-              />
->>>>>>> 56b46672
+{(agent?.metadata?.is_suna_default || agent?.metadata?.is_omni_default) ? (
+  <ConfigurationTab
+    agentId={agentId}
+    displayData={displayData}
+    versionData={versionData}
+    isViewingOldVersion={isViewingOldVersion}
+    onFieldChange={handleFieldChange}
+    onMCPChange={handleMCPChange}
+    onSystemPromptSave={handleSystemPromptSave}
+    onModelSave={handleModelSave}
+    onToolsSave={handleToolsSave}
+    initialAccordion={initialAccordion}
+    agentMetadata={agent?.metadata}
+    isLoading={isSaving}
+  />
+) : (
+  <Tabs value={activeTab} onValueChange={setActiveTab} className="flex flex-col h-full">
+    <TabsContent value="agent-builder" className="flex-1 m-0 overflow-hidden">
+      <AgentBuilderTab
+        agentId={agentId}
+        displayData={displayData}
+        isViewingOldVersion={isViewingOldVersion}
+        onFieldChange={handleFieldChange}
+      />
+    </TabsContent>
+    <TabsContent value="configuration" className="flex-1 m-0 overflow-hidden">
+      <ConfigurationTab
+        agentId={agentId}
+        displayData={displayData}
+        versionData={versionData}
+        isViewingOldVersion={isViewingOldVersion}
+        onFieldChange={handleFieldChange}
+        onMCPChange={handleMCPChange}
+        onSystemPromptSave={handleSystemPromptSave}
+        onModelSave={handleModelSave}
+        onToolsSave={handleToolsSave}
+        initialAccordion={initialAccordion}
+        agentMetadata={agent?.metadata}
+      />
+    </TabsContent>
+  </Tabs>
+)}
             </div>
           </div>
           <div className="bg-muted/30 h-full overflow-hidden">
@@ -672,65 +655,48 @@
               </div>
             </div>
             <div className="flex-1 overflow-hidden">
-<<<<<<< HEAD
-              {(agent?.metadata?.is_suna_default || agent?.metadata?.is_omni_default) ? (
-                <ConfigurationTab
-                  agentId={agentId}
-                  displayData={displayData}
-                  versionData={versionData}
-                  isViewingOldVersion={isViewingOldVersion}
-                  onFieldChange={handleFieldChange}
-                  onMCPChange={handleMCPChange}
-                  onSystemPromptSave={handleSystemPromptSave}
-                  onModelSave={handleModelSave}
-                  onToolsSave={handleToolsSave}
-                  initialAccordion={initialAccordion}
-                  agentMetadata={agent?.metadata}
-                  isLoading={isSaving}
-                />
-              ) : (
-                <Tabs value={activeTab} onValueChange={setActiveTab} className="flex flex-col h-full">
-                  <TabsContent value="agent-builder" className="flex-1 m-0 overflow-hidden">
-                    <AgentBuilderTab
-                      agentId={agentId}
-                      displayData={displayData}
-                          isViewingOldVersion={isViewingOldVersion}
-                      onFieldChange={handleFieldChange}
-                        />
-                  </TabsContent>
-                  <TabsContent value="configuration" className="flex-1 m-0 overflow-hidden">
-                    <ConfigurationTab
-                      agentId={agentId}
-                      displayData={displayData}
-                      versionData={versionData}
-                      isViewingOldVersion={isViewingOldVersion}
-                      onFieldChange={handleFieldChange}
-                      onMCPChange={handleMCPChange}
-                      onSystemPromptSave={handleSystemPromptSave}
-                      onModelSave={handleModelSave}
-                      onToolsSave={handleToolsSave}
-                      initialAccordion={initialAccordion}
-                      agentMetadata={agent?.metadata}
-                    />
-                  </TabsContent>
-                </Tabs>
-              )}
-=======
-              <ConfigurationTab
-                agentId={agentId}
-                displayData={displayData}
-                versionData={versionData}
-                isViewingOldVersion={isViewingOldVersion}
-                onFieldChange={handleFieldChange}
-                onMCPChange={handleMCPChange}
-                onSystemPromptSave={handleSystemPromptSave}
-                onModelSave={handleModelSave}
-                onToolsSave={handleToolsSave}
-                initialAccordion={initialAccordion}
-                agentMetadata={agent?.metadata}
-                isLoading={isSaving}
-              />
->>>>>>> 56b46672
+{(agent?.metadata?.is_suna_default || agent?.metadata?.is_omni_default) ? (
+  <ConfigurationTab
+    agentId={agentId}
+    displayData={displayData}
+    versionData={versionData}
+    isViewingOldVersion={isViewingOldVersion}
+    onFieldChange={handleFieldChange}
+    onMCPChange={handleMCPChange}
+    onSystemPromptSave={handleSystemPromptSave}
+    onModelSave={handleModelSave}
+    onToolsSave={handleToolsSave}
+    initialAccordion={initialAccordion}
+    agentMetadata={agent?.metadata}
+    isLoading={isSaving}
+  />
+) : (
+  <Tabs value={activeTab} onValueChange={setActiveTab} className="flex flex-col h-full">
+    <TabsContent value="agent-builder" className="flex-1 m-0 overflow-hidden">
+      <AgentBuilderTab
+        agentId={agentId}
+        displayData={displayData}
+        isViewingOldVersion={isViewingOldVersion}
+        onFieldChange={handleFieldChange}
+      />
+    </TabsContent>
+    <TabsContent value="configuration" className="flex-1 m-0 overflow-hidden">
+      <ConfigurationTab
+        agentId={agentId}
+        displayData={displayData}
+        versionData={versionData}
+        isViewingOldVersion={isViewingOldVersion}
+        onFieldChange={handleFieldChange}
+        onMCPChange={handleMCPChange}
+        onSystemPromptSave={handleSystemPromptSave}
+        onModelSave={handleModelSave}
+        onToolsSave={handleToolsSave}
+        initialAccordion={initialAccordion}
+        agentMetadata={agent?.metadata}
+      />
+    </TabsContent>
+  </Tabs>
+)}
             </div>
           </div>
           <Drawer open={isPreviewOpen} onOpenChange={setIsPreviewOpen}>
