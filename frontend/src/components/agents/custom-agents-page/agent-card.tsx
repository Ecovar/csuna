'use client';

import React from 'react';
import { Download, CheckCircle, Loader2, Globe, GlobeLock, GitBranch, Trash2, MoreVertical, User } from 'lucide-react';
import { DynamicIcon } from 'lucide-react/dynamic';
import { Badge } from '@/components/ui/badge';
import { Button } from '@/components/ui/button';
import {
  DropdownMenu,
  DropdownMenuContent,
  DropdownMenuItem,
  DropdownMenuTrigger,
} from '@/components/ui/dropdown-menu';
import {
  AlertDialog,
  AlertDialogAction,
  AlertDialogCancel,
  AlertDialogContent,
  AlertDialogDescription,
  AlertDialogFooter,
  AlertDialogHeader,
  AlertDialogTitle,
} from '@/components/ui/alert-dialog';
<<<<<<< HEAD
import type { MarketplaceTemplate } from '@/components/agents/installation/types';
import { OmniLogo } from '@/components/sidebar/omni-logo';
=======
import { KortixLogo } from '@/components/sidebar/kortix-logo';
>>>>>>> 008c8944

export type AgentCardMode = 'marketplace' | 'template' | 'agent';

interface BaseAgentData {
  id: string;
  name: string;
  description?: string;
  tags?: string[];
  created_at: string;
}

interface MarketplaceData extends BaseAgentData {
  creator_id: string;
  is_kortix_team?: boolean;
  download_count: number;
  creator_name?: string;
  marketplace_published_at?: string;
}

interface TemplateData extends BaseAgentData {
  template_id: string;
  is_public?: boolean;
  download_count?: number;
}

interface AgentData extends BaseAgentData {
  agent_id: string;
  is_default?: boolean;
  is_public?: boolean;
  marketplace_published_at?: string;
  download_count?: number;
  current_version?: {
    version_id: string;
    version_name: string;
    version_number: number;
  };
  metadata?: {
    is_suna_default?: boolean;
    centrally_managed?: boolean;
    restrictions?: {
      system_prompt_editable?: boolean;
      tools_editable?: boolean;
      name_editable?: boolean;
      description_editable?: boolean;
      mcps_editable?: boolean;
    };
    profile_image_url?: string;
  };
}

type AgentCardData = MarketplaceData | TemplateData | AgentData;

interface AgentCardProps {
  mode: AgentCardMode;
  data: AgentCardData;
  styling?: {
    avatar: string;
    color: string;
  };
  isActioning?: boolean;
  onPrimaryAction?: (data: any, e?: React.MouseEvent) => void;
  onSecondaryAction?: (data: any, e?: React.MouseEvent) => void;
  onDeleteAction?: (data: any, e?: React.MouseEvent) => void;
  onClick?: (data: any) => void;
  currentUserId?: string;
}

const MarketplaceBadge: React.FC<{ 
  isKortixTeam?: boolean; 
  isOwner?: boolean;
}> = ({ isKortixTeam, isOwner }) => {
  return (
    <div className="flex gap-1 flex-wrap">
      {isKortixTeam && (
        <Badge variant="secondary" className="bg-blue-100 text-blue-700 border-0 dark:bg-blue-950 dark:text-blue-300">
          <CheckCircle className="h-3 w-3 mr-1" />
          Omniscience Labs
        </Badge>
      )}
      {isOwner && (
        <Badge variant="secondary" className="bg-green-100 text-green-700 border-0 dark:bg-green-950 dark:text-green-300">
          Owner
        </Badge>
      )}
    </div>
  );
};

const TemplateBadge: React.FC<{ isPublic?: boolean }> = ({ isPublic }) => {
  if (isPublic) {
    return (
      <Badge variant="default" className="bg-green-100 text-green-700 border-0 dark:bg-green-950 dark:text-green-300">
        <Globe className="h-3 w-3" />
        Public
      </Badge>
    );
  }
  return (
    <Badge variant="secondary" className="bg-gray-100 text-gray-700 border-0 dark:bg-gray-800 dark:text-gray-300">
      <GlobeLock className="h-3 w-3" />
      Private
    </Badge>
  );
};

const AgentBadges: React.FC<{ agent: AgentData, isSunaAgent: boolean }> = ({ agent, isSunaAgent }) => (
  <div className="flex gap-1">
    {!isSunaAgent && agent.current_version && (
      <Badge variant="outline" className="text-xs">
        <GitBranch className="h-3 w-3 mr-1" />
        {agent.current_version.version_name}
      </Badge>
    )}
    {!isSunaAgent && agent.is_public && (
      <Badge variant="default" className="bg-green-100 text-green-700 border-0 dark:bg-green-950 dark:text-green-300 text-xs">
        <Globe className="h-3 w-3 mr-1" />
        Published
      </Badge>
    )}
  </div>
);

const MarketplaceMetadata: React.FC<{ data: MarketplaceData }> = ({ data }) => (
  <div className="flex items-center justify-between text-xs text-muted-foreground">
    <div className="flex items-center gap-1">
      <User className="h-3 w-3" />
      <span>{data.creator_name || 'Anonymous'}</span>
    </div>
    <div className="flex items-center gap-1">
      <Download className="h-3 w-3" />
      <span>{data.download_count} installs</span>
    </div>
  </div>
);

const TemplateMetadata: React.FC<{ data: TemplateData }> = ({ data }) => (
  <div className="space-y-1 text-xs text-muted-foreground">
    {data.is_public && data.download_count !== undefined && data.download_count > 0 && (
      <div className="flex items-center gap-1">
        <Download className="h-3 w-3" />
        <span>{data.download_count} downloads</span>
      </div>
    )}
  </div>
);

const AgentMetadata: React.FC<{ data: AgentData }> = ({ data }) => (
  <div className="space-y-1 text-xs text-muted-foreground">
    {data.is_public && data.marketplace_published_at && data.download_count != null && data.download_count > 0 && (
      <div className="flex items-center gap-1">
        <Download className="h-3 w-3" />
        <span>{data.download_count} downloads</span>
      </div>
    )}
  </div>
);

const MarketplaceActions: React.FC<{ 
  onAction?: (data: any, e?: React.MouseEvent) => void;
  onDeleteAction?: (data: any, e?: React.MouseEvent) => void;
  isActioning?: boolean;
  data: any;
  currentUserId?: string;
}> = ({ onAction, onDeleteAction, isActioning, data, currentUserId }) => {
  const [showDeleteDialog, setShowDeleteDialog] = React.useState(false);
  const isOwner = currentUserId && data.creator_id === currentUserId;

  const handleDeleteClick = (e: React.MouseEvent) => {
    e.stopPropagation();
    setShowDeleteDialog(true);
  };

  const handleConfirmDelete = () => {
    setShowDeleteDialog(false);
    onDeleteAction?.(data);
  };

  return (
    <>
      <div className="flex gap-2" onClick={(e) => e.stopPropagation()}>
        <Button 
          onClick={(e) => {
            e.stopPropagation();
            onAction?.(data, e);
          }}
          disabled={isActioning}
          className="flex-1"
          size="sm"
        >
          {isActioning ? (
            <>
              <Loader2 className="h-4 w-4 animate-spin mr-2" />
              Installing...
            </>
          ) : (
            <>
              <Download className="h-4 w-4 mr-2" />
              Install
            </>
          )}
        </Button>
        
        {isOwner && (
          <DropdownMenu>
            <DropdownMenuTrigger asChild>
              <Button 
                variant="outline" 
                size="sm"
                className="px-2"
                disabled={isActioning}
                onClick={(e) => e.stopPropagation()}
              >
                <MoreVertical className="h-4 w-4" />
              </Button>
            </DropdownMenuTrigger>
            <DropdownMenuContent align="end" className="w-48">
              <DropdownMenuItem
                onClick={handleDeleteClick}
              >
                <Trash2 className="h-4 w-4" />
                Delete Template
              </DropdownMenuItem>
            </DropdownMenuContent>
          </DropdownMenu>
        )}
      </div>

      <AlertDialog open={showDeleteDialog} onOpenChange={setShowDeleteDialog}>
        <AlertDialogContent>
          <AlertDialogHeader>
            <AlertDialogTitle>Delete Template</AlertDialogTitle>
            <AlertDialogDescription>
              Are you sure you want to delete "<strong>{data.name}</strong>"? This will permanently remove it from the marketplace and cannot be undone.
            </AlertDialogDescription>
          </AlertDialogHeader>
          <AlertDialogFooter>
            <AlertDialogCancel onClick={(e) => e.stopPropagation()}>
              Cancel
            </AlertDialogCancel>
            <AlertDialogAction
              onClick={(e) => {
                e.stopPropagation();
                handleConfirmDelete();
              }}
              className="bg-destructive hover:bg-destructive/90 text-white"
            >
              {isActioning ? (
                <>
                  <Loader2 className="h-4 w-4 animate-spin" />
                  Deleting...
                </>
              ) : (
                'Delete Template'
              )}
            </AlertDialogAction>
          </AlertDialogFooter>
        </AlertDialogContent>
      </AlertDialog>
    </>
  );
};

const TemplateActions: React.FC<{ 
  data: TemplateData;
  onPrimaryAction?: (data: any, e?: React.MouseEvent) => void;
  onSecondaryAction?: (data: any, e?: React.MouseEvent) => void;
  isActioning?: boolean;
}> = ({ data, onPrimaryAction, onSecondaryAction, isActioning }) => (
  <div className="space-y-2">
    {data.is_public ? (
      <>
        <Button
          onClick={(e) => onPrimaryAction?.(data, e)}
          disabled={isActioning}
          variant="outline"
          className="w-full"
          size="sm"
        >
          {isActioning ? (
            <>
              <Loader2 className="h-3 w-3 animate-spin " />
              Unpublishing...
            </>
          ) : (
            <>
              <GlobeLock className="h-3 w-3 " />
              Make Private
            </>
          )}
        </Button>
      </>
    ) : (
      <Button
        onClick={(e) => onPrimaryAction?.(data, e)}
        disabled={isActioning}
        variant="default"
        className="w-full"
        size="sm"
      >
        {isActioning ? (
          <>
            <Loader2 className="h-3 w-3 animate-spin " />
            Publishing...
          </>
        ) : (
          <>
            <Globe className="h-3 w-3 " />
            Publish to Marketplace
          </>
        )}
      </Button>
    )}
  </div>
);

const CardAvatar: React.FC<{ 
  isSunaAgent?: boolean; 
  profileImageUrl?: string; 
  agentName?: string;
  iconName?: string;
  iconColor?: string;
  iconBackground?: string;
}> = ({ 
  isSunaAgent = false, 
  profileImageUrl, 
  agentName,
  iconName,
  iconColor = '#000000',
  iconBackground = '#F3F4F6'
}) => {
  if (isSunaAgent) {
    return (
      <div className="h-14 w-14 bg-muted border flex items-center justify-center rounded-2xl">
        <OmniLogo size={28} />
      </div>
    )
  }
  
  if (iconName) {
    return (
      <div 
        className="h-14 w-14 flex items-center justify-center rounded-2xl"
        style={{ backgroundColor: iconBackground }}
      >
        <DynamicIcon 
          name={iconName as any} 
          size={28} 
          color={iconColor}
        />
      </div>
    );
  }
  
  if (profileImageUrl) {
    return (
      <img src={profileImageUrl} alt="Agent" className="h-14 w-14 rounded-2xl object-cover" />
    );
  }
  
  return (
    <div className="h-14 w-14 bg-muted border flex items-center justify-center rounded-2xl">
      <span className="text-lg font-semibold">{agentName?.charAt(0).toUpperCase() || '?'}</span>
    </div>
  )
};

const TagList: React.FC<{ tags?: string[] }> = ({ tags }) => {
  return (
    <div className="flex flex-wrap gap-1 min-h-[1.25rem]">
      {tags && tags.length > 0 && (
        <>
          {tags.slice(0, 2).map(tag => (
            <Badge key={tag} variant="outline" className="text-xs border-border/50">
              {tag}
            </Badge>
          ))}
          {tags.length > 2 && (
            <Badge variant="outline" className="text-xs border-border/50">
              +{tags.length - 2}
            </Badge>
          )}
        </>
      )}
    </div>
  );
};

export const AgentCard: React.FC<AgentCardProps> = ({
  mode,
  data,
  styling,
  isActioning = false,
  onPrimaryAction,
  onSecondaryAction,
  onDeleteAction,
  onClick,
  currentUserId
}) => {
  
  const isSunaAgent = mode === 'agent' && (data as AgentData).metadata?.is_suna_default === true;
  const isOwner = currentUserId && mode === 'marketplace' && (data as MarketplaceData).creator_id === currentUserId;
  
  const cardClassName = `group relative bg-card rounded-2xl overflow-hidden shadow-sm transition-all duration-300 border cursor-pointer flex flex-col min-h-[280px] max-h-[320px] border-border/50 hover:border-primary/20`;
  
  const renderBadge = () => {
    switch (mode) {
      case 'marketplace':
        return <MarketplaceBadge 
          isKortixTeam={(data as MarketplaceData).is_kortix_team} 
          isOwner={isOwner}
        />;
      case 'template':
        return <TemplateBadge isPublic={(data as TemplateData).is_public} />;
      case 'agent':
        return <AgentBadges agent={data as AgentData} isSunaAgent={isSunaAgent} />;
      default:
        return null;
    }
  };

  const renderMetadata = () => {
    switch (mode) {
      case 'marketplace':
        return <MarketplaceMetadata data={data as MarketplaceData} />;
      case 'template':
        return <TemplateMetadata data={data as TemplateData} />;
      case 'agent':
        return <AgentMetadata data={data as AgentData} />;
      default:
        return null;
    }
  };

  const renderActions = () => {
    switch (mode) {
      case 'marketplace':
        return <MarketplaceActions 
          onAction={onPrimaryAction} 
          onDeleteAction={onDeleteAction}
          isActioning={isActioning} 
          data={data} 
          currentUserId={currentUserId}
        />;
      case 'template':
        return <TemplateActions 
          data={data as TemplateData} 
          onPrimaryAction={onPrimaryAction} 
          onSecondaryAction={onSecondaryAction} 
          isActioning={isActioning} 
        />;
      case 'agent':
        return null;
      default:
        return null;
    }
  };

  return (
    <div className={cardClassName} onClick={() => onClick?.(data)}>
      <div className="absolute inset-0 bg-gradient-to-br from-primary/5 to-transparent opacity-0 group-hover:opacity-100 transition-opacity" />
      <div className="relative p-6 flex flex-col flex-1">
        <div className="flex items-start justify-between mb-4">
          <CardAvatar 
            isSunaAgent={isSunaAgent} 
            profileImageUrl={(data as any)?.profile_image_url} 
            agentName={data.name}
            iconName={(data as any)?.icon_name}
            iconColor={(data as any)?.icon_color}
            iconBackground={(data as any)?.icon_background}
          />
          <div className="flex items-center gap-2">
            {renderBadge()}
          </div>
        </div>
        
        <h3 className="text-lg font-semibold text-foreground mb-2 line-clamp-1">
          {data.name}
        </h3>
        <p className="text-sm text-muted-foreground mb-4 line-clamp-2 min-h-[2.5rem]">
          {data.description || 'No description available'}
        </p>
        
        <div className="flex-1 flex flex-col">
          <div className="min-h-[1.25rem] mb-3">
            <TagList tags={data.tags} />
          </div>
          
          <div className="mt-auto">
            <div className="mb-3">
              {renderMetadata()}
            </div>
            {renderActions()}
          </div>
        </div>
      </div>
    </div>
  );
}; <|MERGE_RESOLUTION|>--- conflicted
+++ resolved
@@ -21,12 +21,7 @@
   AlertDialogHeader,
   AlertDialogTitle,
 } from '@/components/ui/alert-dialog';
-<<<<<<< HEAD
-import type { MarketplaceTemplate } from '@/components/agents/installation/types';
 import { OmniLogo } from '@/components/sidebar/omni-logo';
-=======
-import { KortixLogo } from '@/components/sidebar/kortix-logo';
->>>>>>> 008c8944
 
 export type AgentCardMode = 'marketplace' | 'template' | 'agent';
 
