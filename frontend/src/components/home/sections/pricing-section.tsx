'use client';

import { SectionHeader } from '@/components/home/section-header';
import type { PricingTier } from '@/lib/home';
import { siteConfig } from '@/lib/home';
import { cn } from '@/lib/utils';
import { motion } from 'motion/react';
import { useState, useEffect } from 'react';
import { CheckIcon } from 'lucide-react';
import { Button } from '@/components/ui/button';
import {
  createCheckoutSession,
  SubscriptionStatus,
  CreateCheckoutSessionResponse,
} from '@/lib/api';
import { toast } from 'sonner';
import { isLocalMode } from '@/lib/config';
import { useSubscription } from '@/hooks/react-query';

// Constants
<<<<<<< HEAD
const DEFAULT_SELECTED_PLAN = '$50';
=======
>>>>>>> 377deb94
export const SUBSCRIPTION_PLANS = {
  FREE: 'free',
  PRO: 'base',
  ENTERPRISE: 'extra',
};

// Types
type ButtonVariant =
  | 'default'
  | 'secondary'
  | 'ghost'
  | 'outline'
  | 'link'
  | null;

interface PricingTabsProps {
  activeTab: 'cloud' | 'self-hosted';
  setActiveTab: (tab: 'cloud' | 'self-hosted') => void;
  className?: string;
}

interface PriceDisplayProps {
  price: string;
  isCompact?: boolean;
}

interface PricingTierProps {
  tier: PricingTier;
  isCompact?: boolean;
  currentSubscription: SubscriptionStatus | null;
  isLoading: Record<string, boolean>;
  isFetchingPlan: boolean;
  selectedPlan?: string;
  onPlanSelect?: (planId: string) => void;
  onSubscriptionUpdate?: () => void;
  isAuthenticated?: boolean;
  returnUrl: string;
  insideDialog?: boolean;
}

// Components
function PricingTabs({ activeTab, setActiveTab, className }: PricingTabsProps) {
  return (
    <div
      className={cn(
        'relative flex w-fit items-center rounded-full border p-0.5 backdrop-blur-sm cursor-pointer h-9 flex-row bg-muted',
        className,
      )}
    >
      {['cloud', 'self-hosted'].map((tab) => (
        <button
          key={tab}
          onClick={() => setActiveTab(tab as 'cloud' | 'self-hosted')}
          className={cn(
            'relative z-[1] px-3 h-8 flex items-center justify-center cursor-pointer',
            {
              'z-0': activeTab === tab,
            },
          )}
        >
          {activeTab === tab && (
            <motion.div
              layoutId="active-tab"
              className="absolute inset-0 rounded-full bg-white dark:bg-[#3F3F46] shadow-md border border-border"
              transition={{
                duration: 0.2,
                type: 'spring',
                stiffness: 300,
                damping: 25,
                velocity: 2,
              }}
            />
          )}
          <span
            className={cn(
              'relative block text-sm font-medium duration-200 shrink-0',
              activeTab === tab ? 'text-primary' : 'text-muted-foreground',
            )}
          >
            {tab === 'cloud' ? 'Cloud' : 'Self-hosted'}
          </span>
        </button>
      ))}
    </div>
  );
}

function PriceDisplay({ price, isCompact }: PriceDisplayProps) {
  return (
    <motion.span
      key={price}
      className={isCompact ? 'text-xl font-semibold' : 'text-4xl font-semibold'}
      initial={{
        opacity: 0,
        x: 10,
        filter: 'blur(5px)',
      }}
      animate={{ opacity: 1, x: 0, filter: 'blur(0px)' }}
      transition={{ duration: 0.25, ease: [0.4, 0, 0.2, 1] }}
    >
      {price}
    </motion.span>
  );
}

function PricingTier({
  tier,
  isCompact = false,
  currentSubscription,
  isLoading,
  isFetchingPlan,
  selectedPlan,
  onPlanSelect,
  onSubscriptionUpdate,
  isAuthenticated = false,
  returnUrl,
  insideDialog = false,
}: PricingTierProps) {
<<<<<<< HEAD
  const [localSelectedPlan, setLocalSelectedPlan] = useState(
    selectedPlan || DEFAULT_SELECTED_PLAN,
  );
  const hasInitialized = useRef(false);

  // Auto-select the correct plan only on initial load
  useEffect(() => {
    if (
      !hasInitialized.current &&
      tier.name === 'Custom' &&
      tier.upgradePlans &&
      currentSubscription?.price_id
    ) {
      const matchingPlan = tier.upgradePlans.find(
        (plan) => plan.stripePriceId === currentSubscription.price_id,
      );
      if (matchingPlan) {
        setLocalSelectedPlan(matchingPlan.price);
      }
      hasInitialized.current = true;
    }
  }, [currentSubscription, tier.name, tier.upgradePlans]);

  // Only refetch when plan is selected
  const handlePlanSelect = (value: string) => {
    setLocalSelectedPlan(value);
    if (tier.name === 'Custom' && onSubscriptionUpdate) {
      onSubscriptionUpdate();
    }
  };

=======
  // Auto-select the correct plan only on initial load - simplified since no more Custom tier
>>>>>>> 377deb94
  const handleSubscribe = async (planStripePriceId: string) => {
    if (!isAuthenticated) {
      window.location.href = '/auth';
      return;
    }

    if (isLoading[planStripePriceId]) {
      return;
    }

    try {
<<<<<<< HEAD
      // For custom tier, get the selected plan's stripePriceId
      let finalPriceId = planStripePriceId;
      if (tier.name === 'Custom' && tier.upgradePlans) {
        const selectedPlan = tier.upgradePlans.find(
          (plan) => plan.price === localSelectedPlan,
        );
        if (selectedPlan?.stripePriceId) {
          finalPriceId = selectedPlan.stripePriceId;
        }
      }

      onPlanSelect?.(finalPriceId);
=======
      onPlanSelect?.(planStripePriceId);
>>>>>>> 377deb94

      const response: CreateCheckoutSessionResponse =
        await createCheckoutSession({
          price_id: planStripePriceId,
          success_url: returnUrl,
          cancel_url: returnUrl,
        });

      console.log('Subscription action response:', response);

      switch (response.status) {
        case 'new':
        case 'checkout_created':
          if (response.url) {
            window.location.href = response.url;
          } else {
            console.error(
              "Error: Received status 'checkout_created' but no checkout URL.",
            );
            toast.error('Failed to initiate subscription. Please try again.');
          }
          break;
        case 'upgraded':
        case 'updated':
          const upgradeMessage = response.details?.is_upgrade
            ? `Subscription upgraded from $${response.details.current_price} to $${response.details.new_price}`
            : 'Subscription updated successfully';
          toast.success(upgradeMessage);
          if (onSubscriptionUpdate) onSubscriptionUpdate();
          break;
        case 'downgrade_scheduled':
        case 'scheduled':
          const effectiveDate = response.effective_date
            ? new Date(response.effective_date).toLocaleDateString()
            : 'the end of your billing period';

          const statusChangeMessage = 'Subscription change scheduled';

          toast.success(
            <div>
              <p>{statusChangeMessage}</p>
              <p className="text-sm mt-1">
                Your plan will change on {effectiveDate}.
              </p>
            </div>,
          );
          if (onSubscriptionUpdate) onSubscriptionUpdate();
          break;
        case 'no_change':
          toast.info(response.message || 'You are already on this plan.');
          break;
        default:
          console.warn(
            'Received unexpected status from createCheckoutSession:',
            response.status,
          );
          toast.error('An unexpected error occurred. Please try again.');
      }
    } catch (error: any) {
      console.error('Error processing subscription:', error);
      const errorMessage =
        error?.response?.data?.detail ||
        error?.message ||
        'Failed to process subscription. Please try again.';
      toast.error(errorMessage);
    }
  };

<<<<<<< HEAD
  const getPriceValue = (
    tier: (typeof siteConfig.cloudPricingItems)[0],
    selectedPrice?: string,
  ): string => {
    if (tier.upgradePlans && selectedPrice) {
      const plan = tier.upgradePlans.find(
        (plan) => plan.price === selectedPrice,
      );
      if (plan) {
        return plan.price;
      }
    }
    return tier.price;
  };

  const getSelectedPlanPriceId = (
    tier: (typeof siteConfig.cloudPricingItems)[0],
  ): string => {
    if (tier.name === 'Custom' && tier.upgradePlans) {
      const selectedPlan = tier.upgradePlans.find(
        (plan) => plan.price === localSelectedPlan,
      );
      return selectedPlan?.stripePriceId || tier.stripePriceId;
    }
    return tier.stripePriceId;
  };

  const getSelectedPlanPrice = (
    tier: (typeof siteConfig.cloudPricingItems)[0],
  ): string => {
    if (tier.name === 'Custom' && tier.upgradePlans) {
      const selectedPlan = tier.upgradePlans.find(
        (plan) => plan.price === localSelectedPlan,
      );
      return selectedPlan?.price || tier.price;
    }
    return tier.price;
  };

  const tierPriceId = getSelectedPlanPriceId(tier);
  const isCurrentActivePlan =
    isAuthenticated &&
    // For custom tier, check if the selected plan matches the current subscription
    (tier.name === 'Custom'
      ? tier.upgradePlans?.some(
          (plan) =>
            plan.price === localSelectedPlan &&
            plan.stripePriceId === currentSubscription?.price_id,
        )
      : currentSubscription?.price_id === tierPriceId);
  const isScheduled = isAuthenticated && currentSubscription?.has_schedule;
  const isScheduledTargetPlan =
    isScheduled &&
    // For custom tier, check if the selected plan matches the scheduled subscription
    (tier.name === 'Custom'
      ? tier.upgradePlans?.some(
          (plan) =>
            plan.price === localSelectedPlan &&
            plan.stripePriceId === currentSubscription?.scheduled_price_id,
        )
      : currentSubscription?.scheduled_price_id === tierPriceId);
=======
  const tierPriceId = tier.stripePriceId;
  const isCurrentActivePlan =
    isAuthenticated && currentSubscription?.price_id === tierPriceId;
  const isScheduled = isAuthenticated && currentSubscription?.has_schedule;
  const isScheduledTargetPlan =
    isScheduled && currentSubscription?.scheduled_price_id === tierPriceId;
>>>>>>> 377deb94
  const isPlanLoading = isLoading[tierPriceId];

  let buttonText = isAuthenticated ? 'Select Plan' : 'Try Free';
  let buttonDisabled = isPlanLoading;
  let buttonVariant: ButtonVariant = null;
  let ringClass = '';
  let statusBadge = null;
  let buttonClassName = '';

  if (isAuthenticated) {
    if (isCurrentActivePlan) {
      buttonText = 'Current Plan';
      buttonDisabled = true;
      buttonVariant = 'secondary';
      ringClass = isCompact ? 'ring-1 ring-primary' : 'ring-2 ring-primary';
      buttonClassName = 'bg-primary/5 hover:bg-primary/10 text-primary';
      statusBadge = (
        <span className="bg-primary/10 text-primary text-[10px] font-medium px-1.5 py-0.5 rounded-full">
          Current
        </span>
      );
    } else if (isScheduledTargetPlan) {
      buttonText = 'Scheduled';
      buttonDisabled = true;
      buttonVariant = 'outline';
      ringClass = isCompact
        ? 'ring-1 ring-yellow-500'
        : 'ring-2 ring-yellow-500';
      buttonClassName =
        'bg-yellow-500/5 hover:bg-yellow-500/10 text-yellow-600 border-yellow-500/20';
      statusBadge = (
        <span className="bg-yellow-500/10 text-yellow-600 text-[10px] font-medium px-1.5 py-0.5 rounded-full">
          Scheduled
        </span>
      );
    } else if (isScheduled && currentSubscription?.price_id === tierPriceId) {
      buttonText = 'Change Scheduled';
      buttonVariant = 'secondary';
      ringClass = isCompact ? 'ring-1 ring-primary' : 'ring-2 ring-primary';
      buttonClassName = 'bg-primary/5 hover:bg-primary/10 text-primary';
      statusBadge = (
        <span className="bg-yellow-500/10 text-yellow-600 text-[10px] font-medium px-1.5 py-0.5 rounded-full">
          Downgrade Pending
        </span>
      );
    } else {
      // Find the current tier
      const currentTier = siteConfig.cloudPricingItems.find(
        (p) => p.stripePriceId === currentSubscription?.price_id,
      );

      const currentPriceString = currentSubscription
        ? currentTier?.price || '$0'
        : '$0';
      const selectedPriceString = tier.price;
      const currentAmount =
        currentPriceString === '$0'
          ? 0
          : parseFloat(currentPriceString.replace(/[^\d.]/g, '') || '0') * 100;
      const targetAmount =
        selectedPriceString === '$0'
          ? 0
          : parseFloat(selectedPriceString.replace(/[^\d.]/g, '') || '0') * 100;

      if (
        currentAmount === 0 &&
        targetAmount === 0 &&
        currentSubscription?.status !== 'no_subscription'
      ) {
        buttonText = 'Select Plan';
        buttonDisabled = true;
        buttonVariant = 'secondary';
        buttonClassName = 'bg-primary/5 hover:bg-primary/10 text-primary';
      } else {
        if (targetAmount > currentAmount) {
          buttonText = 'Upgrade';
          buttonVariant = tier.buttonColor as ButtonVariant;
          buttonClassName =
            'bg-primary hover:bg-primary/90 text-primary-foreground';
        } else if (targetAmount < currentAmount) {
          buttonText = '-';
          buttonDisabled = true;
          buttonVariant = 'secondary';
          buttonClassName =
            'opacity-50 cursor-not-allowed bg-muted text-muted-foreground';
        } else {
          buttonText = 'Select Plan';
          buttonVariant = tier.buttonColor as ButtonVariant;
          buttonClassName =
            'bg-primary hover:bg-primary/90 text-primary-foreground';
        }
      }
    }

    if (isPlanLoading) {
      buttonText = 'Loading...';
      buttonClassName = 'opacity-70 cursor-not-allowed';
    }
  } else {
    // Non-authenticated state styling
    buttonVariant = tier.buttonColor as ButtonVariant;
    buttonClassName =
      tier.buttonColor === 'default'
        ? 'bg-primary hover:bg-primary/90 text-white'
        : 'bg-secondary hover:bg-secondary/90 text-white';
  }

  return (
    <div
      className={cn(
        'rounded-xl flex flex-col relative',
        insideDialog 
          ? 'min-h-[420px]' 
          : 'h-full min-h-[480px]',
        tier.isPopular && !insideDialog
          ? 'md:shadow-[0px_61px_24px_-10px_rgba(0,0,0,0.01),0px_34px_20px_-8px_rgba(0,0,0,0.05),0px_15px_15px_-6px_rgba(0,0,0,0.09),0px_4px_8px_-2px_rgba(0,0,0,0.10),0px_0px_0px_1px_rgba(0,0,0,0.08)] bg-accent'
          : 'bg-[#F3F4F6] dark:bg-[#F9FAFB]/[0.02] border border-border',
        !insideDialog && ringClass,
      )}
    >
      <div className={cn(
        "flex flex-col gap-3",
        insideDialog ? "p-3" : "p-4"
      )}>
        <p className="text-sm flex items-center gap-2">
          {tier.name}
          {tier.isPopular && (
            <span className="bg-gradient-to-b from-secondary/50 from-[1.92%] to-secondary to-[100%] text-white h-6 inline-flex w-fit items-center justify-center px-2 rounded-full text-sm shadow-[0px_6px_6px_-3px_rgba(0,0,0,0.08),0px_3px_3px_-1.5px_rgba(0,0,0,0.08),0px_1px_1px_-0.5px_rgba(0,0,0,0.08),0px_0px_0px_1px_rgba(255,255,255,0.12)_inset,0px_1px_0px_0px_rgba(255,255,255,0.12)_inset]">
              Popular
            </span>
          )}
          {isAuthenticated && statusBadge}
        </p>
        <div className="flex items-baseline mt-2">
          <PriceDisplay price={tier.price} isCompact={insideDialog} />
          <span className="ml-2">{tier.price !== '$0' ? '/month' : ''}</span>
        </div>
        <p className="text-sm mt-2">{tier.description}</p>

<<<<<<< HEAD
        {tier.name === 'Custom' && tier.upgradePlans ? (
          <div className="w-full space-y-2">
            <p className="text-xs font-medium text-muted-foreground">
              Customize your monthly usage
            </p>
            <Select value={localSelectedPlan} onValueChange={handlePlanSelect}>
              <SelectTrigger className="w-full bg-white dark:bg-background">
                <SelectValue placeholder="Select a plan" />
              </SelectTrigger>
              <SelectContent>
                {tier.upgradePlans.map((plan) => (
                  <SelectItem
                    key={plan.price}
                    value={plan.price}
                    className={
                      localSelectedPlan === plan.price
                        ? 'font-medium bg-primary/5'
                        : ''
                    }
                  >
                    {plan.price}
                  </SelectItem>
                ))}
              </SelectContent>
            </Select>
            <div className="inline-flex items-center rounded-full border px-2.5 py-0.5 text-xs font-semibold bg-primary/10 border-primary/20 text-primary w-fit">
              {localSelectedPlan}/month
            </div>
          </div>
        ) : (
          <div className="inline-flex items-center rounded-full border px-2.5 py-0.5 text-xs font-semibold bg-primary/10 border-primary/20 text-primary w-fit">
            {tier.price}/month
          </div>
        )}
=======
        <div className="inline-flex items-center rounded-full border px-2.5 py-0.5 text-xs font-semibold bg-primary/10 border-primary/20 text-primary w-fit">
          {tier.hours}/month
        </div>
>>>>>>> 377deb94
      </div>

      <div className={cn(
        "flex-grow",
        insideDialog ? "px-3 pb-2" : "px-4 pb-3"
      )}>
        {tier.features && tier.features.length > 0 && (
          <ul className="space-y-3">
            {tier.features.map((feature) => (
              <li key={feature} className="flex items-center gap-2">
                <div className="size-5 rounded-full border border-primary/20 flex items-center justify-center">
                  <CheckIcon className="size-3 text-primary" />
                </div>
                <span className="text-sm">{feature}</span>
              </li>
            ))}
          </ul>
        )}
      </div>

      <div className={cn(
        "mt-auto",
        insideDialog ? "px-3 pt-1 pb-3" : "px-4 pt-2 pb-4"
      )}>
        <Button
          onClick={() => handleSubscribe(tierPriceId)}
          disabled={buttonDisabled}
          variant={buttonVariant || 'default'}
          className={cn(
            'w-full font-medium transition-all duration-200',
            isCompact || insideDialog ? 'h-8 rounded-md text-xs' : 'h-10 rounded-full text-sm',
            buttonClassName,
            isPlanLoading && 'animate-pulse',
          )}
        >
          {buttonText}
        </Button>
      </div>
    </div>
  );
}

interface PricingSectionProps {
  returnUrl?: string;
  showTitleAndTabs?: boolean;
  hideFree?: boolean;
  insideDialog?: boolean;
}

export function PricingSection({
  returnUrl = typeof window !== 'undefined' ? window.location.href : '/',
  showTitleAndTabs = true,
  hideFree = false,
  insideDialog = false
}: PricingSectionProps) {
  const [deploymentType, setDeploymentType] = useState<'cloud' | 'self-hosted'>(
    'cloud',
  );
  const [planLoadingStates, setPlanLoadingStates] = useState<Record<string, boolean>>({});
  const { data: subscriptionData, isLoading: isFetchingPlan, error: subscriptionQueryError } = useSubscription();

  // Derive authentication and subscription status from the hook data
  const isAuthenticated = !!subscriptionData && subscriptionQueryError === null;
  const currentSubscription = subscriptionData || null;

  const handlePlanSelect = (planId: string) => {
    setPlanLoadingStates((prev) => ({ ...prev, [planId]: true }));
  };

  const handleSubscriptionUpdate = () => {
    // The useSubscription hook will automatically refetch, so we just need to clear loading states
    setTimeout(() => {
      setPlanLoadingStates({});
    }, 1000);
  };

  const handleTabChange = (tab: 'cloud' | 'self-hosted') => {
    if (tab === 'self-hosted') {
      const openSourceSection = document.getElementById('open-source');
      if (openSourceSection) {
        const rect = openSourceSection.getBoundingClientRect();
        const scrollTop =
          window.pageYOffset || document.documentElement.scrollTop;
        const offsetPosition = scrollTop + rect.top - 100;

        window.scrollTo({
          top: offsetPosition,
          behavior: 'smooth',
        });
      }
    } else {
      setDeploymentType(tab);
    }
  };

  if (isLocalMode()) {
    return (
      <div className="p-4 bg-muted/30 border border-border rounded-lg text-center">
        <p className="text-sm text-muted-foreground">
          Running in local development mode - billing features are disabled
        </p>
      </div>
    );
  }

  return (
    <section
      id="pricing"
      className={cn("flex flex-col items-center justify-center gap-10 w-full relative", { "pb-20": !insideDialog })}
    >
      {showTitleAndTabs && (
        <>
          <SectionHeader>
            <h2 className="text-3xl md:text-4xl font-medium tracking-tighter text-center text-balance">
              Choose the right plan for your needs
            </h2>
            <p className="text-muted-foreground text-center text-balance font-medium">
              Start with our free plan or upgrade to a premium plan for more
              usage hours
            </p>
          </SectionHeader>
          <div className="relative w-full h-full">
            <div className="absolute -top-14 left-1/2 -translate-x-1/2">
              <PricingTabs
                activeTab={deploymentType}
                setActiveTab={handleTabChange}
                className="mx-auto"
              />
            </div>
          </div>
        </>
      )}

      {deploymentType === 'cloud' && (
        <div className={cn(
          "grid gap-4 w-full mx-auto",
          {
            "px-6 max-w-7xl": !insideDialog,
            "max-w-5xl": insideDialog
          },
          insideDialog 
            ? "grid-cols-1 sm:grid-cols-2 lg:grid-cols-2 xl:grid-cols-4"
            : "min-[650px]:grid-cols-2 lg:grid-cols-4",
          !insideDialog && "grid-rows-1 items-stretch"
        )}>
          {siteConfig.cloudPricingItems
            .filter((tier) => !tier.hidden && (!hideFree || tier.price !== '$0'))
            .map((tier) => (
            <PricingTier
              key={tier.name}
              tier={tier}
              currentSubscription={currentSubscription}
              isLoading={planLoadingStates}
              isFetchingPlan={isFetchingPlan}
              onPlanSelect={handlePlanSelect}
              onSubscriptionUpdate={handleSubscriptionUpdate}
              isAuthenticated={isAuthenticated}
              returnUrl={returnUrl}
              insideDialog={insideDialog}
            />
          ))}
        </div>
      )}
    </section>
  );
}<|MERGE_RESOLUTION|>--- conflicted
+++ resolved
@@ -18,10 +18,6 @@
 import { useSubscription } from '@/hooks/react-query';
 
 // Constants
-<<<<<<< HEAD
-const DEFAULT_SELECTED_PLAN = '$50';
-=======
->>>>>>> 377deb94
 export const SUBSCRIPTION_PLANS = {
   FREE: 'free',
   PRO: 'base',
@@ -140,41 +136,7 @@
   returnUrl,
   insideDialog = false,
 }: PricingTierProps) {
-<<<<<<< HEAD
-  const [localSelectedPlan, setLocalSelectedPlan] = useState(
-    selectedPlan || DEFAULT_SELECTED_PLAN,
-  );
-  const hasInitialized = useRef(false);
-
-  // Auto-select the correct plan only on initial load
-  useEffect(() => {
-    if (
-      !hasInitialized.current &&
-      tier.name === 'Custom' &&
-      tier.upgradePlans &&
-      currentSubscription?.price_id
-    ) {
-      const matchingPlan = tier.upgradePlans.find(
-        (plan) => plan.stripePriceId === currentSubscription.price_id,
-      );
-      if (matchingPlan) {
-        setLocalSelectedPlan(matchingPlan.price);
-      }
-      hasInitialized.current = true;
-    }
-  }, [currentSubscription, tier.name, tier.upgradePlans]);
-
-  // Only refetch when plan is selected
-  const handlePlanSelect = (value: string) => {
-    setLocalSelectedPlan(value);
-    if (tier.name === 'Custom' && onSubscriptionUpdate) {
-      onSubscriptionUpdate();
-    }
-  };
-
-=======
   // Auto-select the correct plan only on initial load - simplified since no more Custom tier
->>>>>>> 377deb94
   const handleSubscribe = async (planStripePriceId: string) => {
     if (!isAuthenticated) {
       window.location.href = '/auth';
@@ -186,22 +148,7 @@
     }
 
     try {
-<<<<<<< HEAD
-      // For custom tier, get the selected plan's stripePriceId
-      let finalPriceId = planStripePriceId;
-      if (tier.name === 'Custom' && tier.upgradePlans) {
-        const selectedPlan = tier.upgradePlans.find(
-          (plan) => plan.price === localSelectedPlan,
-        );
-        if (selectedPlan?.stripePriceId) {
-          finalPriceId = selectedPlan.stripePriceId;
-        }
-      }
-
-      onPlanSelect?.(finalPriceId);
-=======
       onPlanSelect?.(planStripePriceId);
->>>>>>> 377deb94
 
       const response: CreateCheckoutSessionResponse =
         await createCheckoutSession({
@@ -270,76 +217,12 @@
     }
   };
 
-<<<<<<< HEAD
-  const getPriceValue = (
-    tier: (typeof siteConfig.cloudPricingItems)[0],
-    selectedPrice?: string,
-  ): string => {
-    if (tier.upgradePlans && selectedPrice) {
-      const plan = tier.upgradePlans.find(
-        (plan) => plan.price === selectedPrice,
-      );
-      if (plan) {
-        return plan.price;
-      }
-    }
-    return tier.price;
-  };
-
-  const getSelectedPlanPriceId = (
-    tier: (typeof siteConfig.cloudPricingItems)[0],
-  ): string => {
-    if (tier.name === 'Custom' && tier.upgradePlans) {
-      const selectedPlan = tier.upgradePlans.find(
-        (plan) => plan.price === localSelectedPlan,
-      );
-      return selectedPlan?.stripePriceId || tier.stripePriceId;
-    }
-    return tier.stripePriceId;
-  };
-
-  const getSelectedPlanPrice = (
-    tier: (typeof siteConfig.cloudPricingItems)[0],
-  ): string => {
-    if (tier.name === 'Custom' && tier.upgradePlans) {
-      const selectedPlan = tier.upgradePlans.find(
-        (plan) => plan.price === localSelectedPlan,
-      );
-      return selectedPlan?.price || tier.price;
-    }
-    return tier.price;
-  };
-
-  const tierPriceId = getSelectedPlanPriceId(tier);
-  const isCurrentActivePlan =
-    isAuthenticated &&
-    // For custom tier, check if the selected plan matches the current subscription
-    (tier.name === 'Custom'
-      ? tier.upgradePlans?.some(
-          (plan) =>
-            plan.price === localSelectedPlan &&
-            plan.stripePriceId === currentSubscription?.price_id,
-        )
-      : currentSubscription?.price_id === tierPriceId);
-  const isScheduled = isAuthenticated && currentSubscription?.has_schedule;
-  const isScheduledTargetPlan =
-    isScheduled &&
-    // For custom tier, check if the selected plan matches the scheduled subscription
-    (tier.name === 'Custom'
-      ? tier.upgradePlans?.some(
-          (plan) =>
-            plan.price === localSelectedPlan &&
-            plan.stripePriceId === currentSubscription?.scheduled_price_id,
-        )
-      : currentSubscription?.scheduled_price_id === tierPriceId);
-=======
   const tierPriceId = tier.stripePriceId;
   const isCurrentActivePlan =
     isAuthenticated && currentSubscription?.price_id === tierPriceId;
   const isScheduled = isAuthenticated && currentSubscription?.has_schedule;
   const isScheduledTargetPlan =
     isScheduled && currentSubscription?.scheduled_price_id === tierPriceId;
->>>>>>> 377deb94
   const isPlanLoading = isLoading[tierPriceId];
 
   let buttonText = isAuthenticated ? 'Select Plan' : 'Try Free';
@@ -479,46 +362,9 @@
         </div>
         <p className="text-sm mt-2">{tier.description}</p>
 
-<<<<<<< HEAD
-        {tier.name === 'Custom' && tier.upgradePlans ? (
-          <div className="w-full space-y-2">
-            <p className="text-xs font-medium text-muted-foreground">
-              Customize your monthly usage
-            </p>
-            <Select value={localSelectedPlan} onValueChange={handlePlanSelect}>
-              <SelectTrigger className="w-full bg-white dark:bg-background">
-                <SelectValue placeholder="Select a plan" />
-              </SelectTrigger>
-              <SelectContent>
-                {tier.upgradePlans.map((plan) => (
-                  <SelectItem
-                    key={plan.price}
-                    value={plan.price}
-                    className={
-                      localSelectedPlan === plan.price
-                        ? 'font-medium bg-primary/5'
-                        : ''
-                    }
-                  >
-                    {plan.price}
-                  </SelectItem>
-                ))}
-              </SelectContent>
-            </Select>
-            <div className="inline-flex items-center rounded-full border px-2.5 py-0.5 text-xs font-semibold bg-primary/10 border-primary/20 text-primary w-fit">
-              {localSelectedPlan}/month
-            </div>
-          </div>
-        ) : (
-          <div className="inline-flex items-center rounded-full border px-2.5 py-0.5 text-xs font-semibold bg-primary/10 border-primary/20 text-primary w-fit">
-            {tier.price}/month
-          </div>
-        )}
-=======
         <div className="inline-flex items-center rounded-full border px-2.5 py-0.5 text-xs font-semibold bg-primary/10 border-primary/20 text-primary w-fit">
-          {tier.hours}/month
+          {tier.price}/month
         </div>
->>>>>>> 377deb94
       </div>
 
       <div className={cn(
