'use client';

<<<<<<< HEAD
import { useEffect, useState } from 'react';
=======
import { useEffect, useState, useRef } from "react"
>>>>>>> 8b48839b
import {
  ArrowUpRight,
  Link as LinkIcon,
  MoreHorizontal,
  Trash2,
  Plus,
  MessagesSquare,
  Loader2,
} from 'lucide-react';
import { toast } from 'sonner';
import { usePathname, useRouter } from 'next/navigation';

import {
  DropdownMenu,
  DropdownMenuContent,
  DropdownMenuItem,
  DropdownMenuSeparator,
  DropdownMenuTrigger,
} from '@/components/ui/dropdown-menu';
import {
  SidebarGroup,
  SidebarGroupLabel,
  SidebarMenu,
  SidebarMenuAction,
  SidebarMenuButton,
  SidebarMenuItem,
  useSidebar,
} from '@/components/ui/sidebar';
import {
  Tooltip,
  TooltipContent,
<<<<<<< HEAD
  TooltipTrigger,
} from '@/components/ui/tooltip';
import { getProjects, getThreads, Project } from '@/lib/api';
import Link from 'next/link';
=======
  TooltipTrigger
} from "@/components/ui/tooltip"
import { getProjects, getThreads, Project, deleteThread } from "@/lib/api"
import Link from "next/link"
import { DeleteConfirmationDialog } from "@/components/thread/DeleteConfirmationDialog"
import { useDeleteOperation } from '@/contexts/DeleteOperationContext'
>>>>>>> 8b48839b

// Thread with associated project info for display in sidebar
type ThreadWithProject = {
  threadId: string;
  projectId: string;
  projectName: string;
  url: string;
  updatedAt: string;
};

export function NavAgents() {
<<<<<<< HEAD
  const { isMobile, state } = useSidebar();
  const [threads, setThreads] = useState<ThreadWithProject[]>([]);
  const [isLoading, setIsLoading] = useState(true);
  const [loadingThreadId, setLoadingThreadId] = useState<string | null>(null);
  const pathname = usePathname();
  const router = useRouter();
=======
  const { isMobile, state } = useSidebar()
  const [threads, setThreads] = useState<ThreadWithProject[]>([])
  const [isLoading, setIsLoading] = useState(true)
  const [loadingThreadId, setLoadingThreadId] = useState<string | null>(null)
  const pathname = usePathname()
  const router = useRouter()
  const [isDeleteDialogOpen, setIsDeleteDialogOpen] = useState(false)
  const [threadToDelete, setThreadToDelete] = useState<{ id: string; name: string } | null>(null)
  const [isDeleting, setIsDeleting] = useState(false)
  const isNavigatingRef = useRef(false)
  const { performDelete, isOperationInProgress } = useDeleteOperation();
  const isPerformingActionRef = useRef(false);
>>>>>>> 8b48839b

  // Helper to sort threads by updated_at (most recent first)
  const sortThreads = (
    threadsList: ThreadWithProject[],
  ): ThreadWithProject[] => {
    return [...threadsList].sort((a, b) => {
      return new Date(b.updatedAt).getTime() - new Date(a.updatedAt).getTime();
    });
  };

  // Function to load threads data with associated projects
  const loadThreadsWithProjects = async (showLoading = true) => {
    try {
      if (showLoading) {
        setIsLoading(true);
      }

      // Get all projects
      const projects = (await getProjects()) as Project[];
      console.log(
        'Projects loaded:',
        projects.length,
        projects.map((p) => ({ id: p.id, name: p.name })),
      );

      // If no projects are found, the user might not be logged in
      if (projects.length === 0) {
        setThreads([]);
        return;
      }

      // Create a map of projects by ID for faster lookups
      const projectsById = new Map<string, Project>();
      projects.forEach((project) => {
        projectsById.set(project.id, project);
      });

      // Get all threads at once
      const allThreads = await getThreads();
      console.log(
        'Threads loaded:',
        allThreads.length,
        allThreads.map((t) => ({
          thread_id: t.thread_id,
          project_id: t.project_id,
        })),
      );

      // Create display objects for threads with their project info
      const threadsWithProjects: ThreadWithProject[] = [];

      for (const thread of allThreads) {
        const projectId = thread.project_id;
        // Skip threads without a project ID
        if (!projectId) continue;

        // Get the associated project
        const project = projectsById.get(projectId);
        if (!project) {
          console.log(
            `❌ Thread ${thread.thread_id} has project_id=${projectId} but no matching project found`,
          );
          continue;
        }

        console.log(
          `✅ Thread ${thread.thread_id} matched with project "${project.name}" (${projectId})`,
        );

        // Add to our list
        threadsWithProjects.push({
          threadId: thread.thread_id,
          projectId: projectId,
          projectName: project.name || 'Unnamed Project',
          url: `/agents/${thread.thread_id}`,
          updatedAt:
            thread.updated_at || project.updated_at || new Date().toISOString(),
        });
      }

      // Set threads, ensuring consistent sort order
      setThreads(sortThreads(threadsWithProjects));
    } catch (err) {
      console.error('Error loading threads with projects:', err);
      // Set empty threads array on error
      setThreads([]);
    } finally {
      if (showLoading) {
        setIsLoading(false);
      }
    }
  };

  // Load threads dynamically from the API on initial load
  useEffect(() => {
    loadThreadsWithProjects(true);
  }, []);

  // Listen for project-updated events to update the sidebar without full reload
  useEffect(() => {
    const handleProjectUpdate = (event: Event) => {
      const customEvent = event as CustomEvent;
      if (customEvent.detail) {
        const { projectId, updatedData } = customEvent.detail;

        // Update just the name for the threads with the matching project ID
        setThreads((prevThreads) => {
          const updatedThreads = prevThreads.map((thread) =>
            thread.projectId === projectId
              ? {
                  ...thread,
                  projectName: updatedData.name,
                }
              : thread,
          );

          // Return the threads without re-sorting immediately
          return updatedThreads;
        });

        // Silently refresh in background to fetch updated timestamp and re-sort
        setTimeout(() => loadThreadsWithProjects(false), 1000);
      }
    };

    // Add event listener
    window.addEventListener(
      'project-updated',
      handleProjectUpdate as EventListener,
    );

    // Cleanup
    return () => {
      window.removeEventListener(
        'project-updated',
        handleProjectUpdate as EventListener,
      );
    };
  }, []);

  // Reset loading state when navigation completes (pathname changes)
  useEffect(() => {
    setLoadingThreadId(null);
  }, [pathname]);

  // Add event handler for completed navigation
  useEffect(() => {
    const handleNavigationComplete = () => {
      console.log("NAVIGATION - Navigation event completed");
      document.body.style.pointerEvents = "auto";
      isNavigatingRef.current = false;
    };
    
    window.addEventListener("popstate", handleNavigationComplete);
    
    return () => {
      window.removeEventListener("popstate", handleNavigationComplete);
      // Ensure we clean up any leftover styles
      document.body.style.pointerEvents = "auto"; 
    };
  }, []);
  
  // Reset isNavigatingRef when pathname changes
  useEffect(() => {
    isNavigatingRef.current = false;
    document.body.style.pointerEvents = "auto";
  }, [pathname]);

  // Function to handle thread click with loading state
<<<<<<< HEAD
  const handleThreadClick = (
    e: React.MouseEvent<HTMLAnchorElement>,
    threadId: string,
    url: string,
  ) => {
    e.preventDefault();
    setLoadingThreadId(threadId);
    router.push(url);
=======
  const handleThreadClick = (e: React.MouseEvent<HTMLAnchorElement>, threadId: string, url: string) => {
    e.preventDefault()
    setLoadingThreadId(threadId)
    router.push(url)
  }
  
  // Function to handle thread deletion
  const handleDeleteThread = async (threadId: string, threadName: string) => {
    setThreadToDelete({ id: threadId, name: threadName });
    setIsDeleteDialogOpen(true);
  };

  const confirmDelete = async () => {
    if (!threadToDelete || isPerformingActionRef.current) return;
    
    // Mark action in progress
    isPerformingActionRef.current = true;
    
    // Close dialog first for immediate feedback
    setIsDeleteDialogOpen(false);
    
    const threadId = threadToDelete.id;
    const isActive = pathname?.includes(threadId);
    
    // Store threadToDelete in a local variable since it might be cleared
    const deletedThread = { ...threadToDelete };
    
    // Log operation start
    console.log("DELETION - Starting thread deletion process", {
      threadId: deletedThread.id,
      isCurrentThread: isActive
    });
    
    // Use the centralized deletion system with completion callback
    await performDelete(
      threadId,
      isActive,
      async () => {
        // Delete the thread
        await deleteThread(threadId);
        
        // Update the thread list
        setThreads(prev => prev.filter(t => t.threadId !== threadId));
        
        // Show success message
        toast.success("Conversation deleted successfully");
      },
      // Completion callback to reset local state
      () => {
        setThreadToDelete(null);
        setIsDeleting(false);
        isPerformingActionRef.current = false;
      }
    );
>>>>>>> 8b48839b
  };

  return (
    <SidebarGroup>
      <div className="flex justify-between items-center">
        <SidebarGroupLabel>Agents</SidebarGroupLabel>
        {state !== 'collapsed' ? (
          <Tooltip>
            <TooltipTrigger asChild>
              <Link
                href="/dashboard"
                className="text-muted-foreground hover:text-foreground h-8 w-8 flex items-center justify-center rounded-md"
              >
                <Plus className="h-4 w-4" />
                <span className="sr-only">New Agent</span>
              </Link>
            </TooltipTrigger>
            <TooltipContent>New Agent</TooltipContent>
          </Tooltip>
        ) : null}
      </div>

      <SidebarMenu className="overflow-y-auto max-h-[calc(100vh-200px)] [&::-webkit-scrollbar]:hidden [-ms-overflow-style:'none'] [scrollbar-width:'none']">
        {state === 'collapsed' && (
          <SidebarMenuItem>
            <Tooltip>
              <TooltipTrigger asChild>
                <SidebarMenuButton asChild>
                  <Link href="/dashboard" className="flex items-center">
                    <Plus className="h-4 w-4" />
                    <span>New Agent</span>
                  </Link>
                </SidebarMenuButton>
              </TooltipTrigger>
              <TooltipContent>New Agent</TooltipContent>
            </Tooltip>
          </SidebarMenuItem>
        )}

        {isLoading ? (
          // Show skeleton loaders while loading
          Array.from({ length: 3 }).map((_, index) => (
            <SidebarMenuItem key={`skeleton-${index}`}>
              <SidebarMenuButton>
                <div className="h-4 w-4 bg-sidebar-foreground/10 rounded-md animate-pulse"></div>
                <div className="h-3 bg-sidebar-foreground/10 rounded w-3/4 animate-pulse"></div>
              </SidebarMenuButton>
            </SidebarMenuItem>
          ))
        ) : threads.length > 0 ? (
          // Show all threads with project info
          <>
            {threads.map((thread) => {
              // Check if this thread is currently active
              const isActive = pathname?.includes(thread.threadId) || false;
              const isThreadLoading = loadingThreadId === thread.threadId;

              return (
                <SidebarMenuItem key={`thread-${thread.threadId}`}>
                  {state === 'collapsed' ? (
                    <Tooltip>
                      <TooltipTrigger asChild>
                        <SidebarMenuButton
                          asChild
                          className={
                            isActive ? 'bg-accent text-accent-foreground' : ''
                          }
                        >
                          <Link
                            href={thread.url}
                            onClick={(e) =>
                              handleThreadClick(e, thread.threadId, thread.url)
                            }
                          >
                            {isThreadLoading ? (
                              <Loader2 className="h-4 w-4 animate-spin" />
                            ) : (
                              <MessagesSquare className="h-4 w-4" />
                            )}
                            <span>{thread.projectName}</span>
                          </Link>
                        </SidebarMenuButton>
                      </TooltipTrigger>
                      <TooltipContent>{thread.projectName}</TooltipContent>
                    </Tooltip>
                  ) : (
                    <SidebarMenuButton
                      asChild
                      className={
                        isActive
                          ? 'bg-accent text-accent-foreground font-medium'
                          : ''
                      }
                    >
                      <Link
                        href={thread.url}
                        onClick={(e) =>
                          handleThreadClick(e, thread.threadId, thread.url)
                        }
                      >
                        {isThreadLoading ? (
                          <Loader2 className="h-4 w-4 animate-spin" />
                        ) : (
                          <MessagesSquare className="h-4 w-4" />
                        )}
                        <span>{thread.projectName}</span>
                      </Link>
                    </SidebarMenuButton>
                  )}
                  {state !== 'collapsed' && (
                    <DropdownMenu>
                      <DropdownMenuTrigger asChild>
                        <SidebarMenuAction showOnHover>
                          <MoreHorizontal />
                          <span className="sr-only">More</span>
                        </SidebarMenuAction>
                      </DropdownMenuTrigger>
                      <DropdownMenuContent
                        className="w-56 rounded-lg"
                        side={isMobile ? 'bottom' : 'right'}
                        align={isMobile ? 'end' : 'start'}
                      >
                        <DropdownMenuItem
                          onClick={() => {
                            navigator.clipboard.writeText(
                              window.location.origin + thread.url,
                            );
                            toast.success('Link copied to clipboard');
                          }}
                        >
                          <LinkIcon className="text-muted-foreground" />
                          <span>Copy Link</span>
                        </DropdownMenuItem>
                        <DropdownMenuItem asChild>
                          <a
                            href={thread.url}
                            target="_blank"
                            rel="noopener noreferrer"
                          >
                            <ArrowUpRight className="text-muted-foreground" />
                            <span>Open in New Tab</span>
                          </a>
                        </DropdownMenuItem>
                        <DropdownMenuSeparator />
                        <DropdownMenuItem onClick={() => handleDeleteThread(thread.threadId, thread.projectName)}>
                          <Trash2 className="text-muted-foreground" />
                          <span>Delete</span>
                        </DropdownMenuItem>
                      </DropdownMenuContent>
                    </DropdownMenu>
                  )}
                </SidebarMenuItem>
              );
            })}
          </>
        ) : (
          // Empty state
          <SidebarMenuItem>
            <SidebarMenuButton className="text-sidebar-foreground/70">
              <MessagesSquare className="h-4 w-4" />
              <span>No agents yet</span>
            </SidebarMenuButton>
          </SidebarMenuItem>
        )}
      </SidebarMenu>

      {threadToDelete && (
        <DeleteConfirmationDialog
          isOpen={isDeleteDialogOpen}
          onClose={() => setIsDeleteDialogOpen(false)}
          onConfirm={confirmDelete}
          threadName={threadToDelete.name}
          isDeleting={isDeleting}
        />
      )}
    </SidebarGroup>
  );
}<|MERGE_RESOLUTION|>--- conflicted
+++ resolved
@@ -1,10 +1,6 @@
 'use client';
 
-<<<<<<< HEAD
-import { useEffect, useState } from 'react';
-=======
 import { useEffect, useState, useRef } from "react"
->>>>>>> 8b48839b
 import {
   ArrowUpRight,
   Link as LinkIcon,
@@ -36,19 +32,12 @@
 import {
   Tooltip,
   TooltipContent,
-<<<<<<< HEAD
-  TooltipTrigger,
-} from '@/components/ui/tooltip';
-import { getProjects, getThreads, Project } from '@/lib/api';
-import Link from 'next/link';
-=======
   TooltipTrigger
 } from "@/components/ui/tooltip"
 import { getProjects, getThreads, Project, deleteThread } from "@/lib/api"
 import Link from "next/link"
 import { DeleteConfirmationDialog } from "@/components/thread/DeleteConfirmationDialog"
 import { useDeleteOperation } from '@/contexts/DeleteOperationContext'
->>>>>>> 8b48839b
 
 // Thread with associated project info for display in sidebar
 type ThreadWithProject = {
@@ -60,14 +49,6 @@
 };
 
 export function NavAgents() {
-<<<<<<< HEAD
-  const { isMobile, state } = useSidebar();
-  const [threads, setThreads] = useState<ThreadWithProject[]>([]);
-  const [isLoading, setIsLoading] = useState(true);
-  const [loadingThreadId, setLoadingThreadId] = useState<string | null>(null);
-  const pathname = usePathname();
-  const router = useRouter();
-=======
   const { isMobile, state } = useSidebar()
   const [threads, setThreads] = useState<ThreadWithProject[]>([])
   const [isLoading, setIsLoading] = useState(true)
@@ -80,7 +61,6 @@
   const isNavigatingRef = useRef(false)
   const { performDelete, isOperationInProgress } = useDeleteOperation();
   const isPerformingActionRef = useRef(false);
->>>>>>> 8b48839b
 
   // Helper to sort threads by updated_at (most recent first)
   const sortThreads = (
@@ -250,16 +230,6 @@
   }, [pathname]);
 
   // Function to handle thread click with loading state
-<<<<<<< HEAD
-  const handleThreadClick = (
-    e: React.MouseEvent<HTMLAnchorElement>,
-    threadId: string,
-    url: string,
-  ) => {
-    e.preventDefault();
-    setLoadingThreadId(threadId);
-    router.push(url);
-=======
   const handleThreadClick = (e: React.MouseEvent<HTMLAnchorElement>, threadId: string, url: string) => {
     e.preventDefault()
     setLoadingThreadId(threadId)
@@ -314,7 +284,6 @@
         isPerformingActionRef.current = false;
       }
     );
->>>>>>> 8b48839b
   };
 
   return (
