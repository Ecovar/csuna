'use client';

import React, { useState, useRef, useEffect } from 'react';
import {
  DropdownMenu,
  DropdownMenuContent,
  DropdownMenuItem,
  DropdownMenuTrigger,
  DropdownMenuSub,
  DropdownMenuSubTrigger,
  DropdownMenuSubContent,
  DropdownMenuPortal,
  DropdownMenuSeparator,
} from '@/components/ui/dropdown-menu';
import {
  Dialog,
  DialogContent,
  DialogHeader,
  DialogTitle,
} from '@/components/ui/dialog';
import {
  Tooltip,
  TooltipContent,
  TooltipProvider,
  TooltipTrigger,
} from '@/components/ui/tooltip';
import { Button } from '@/components/ui/button';
import { Check, Search, AlertTriangle, Crown, ArrowUpRight, Brain, Plus, Edit, Trash, Cpu, KeyRound, ExternalLink } from 'lucide-react';
import {
  ModelOption,
  SubscriptionStatus,
  STORAGE_KEY_MODEL,
  STORAGE_KEY_CUSTOM_MODELS,
  DEFAULT_FREE_MODEL_ID,
  DEFAULT_PREMIUM_MODEL_ID,
  formatModelName,
  getCustomModels,
  MODELS
} from './_use-model-selection';
import { PaywallDialog } from '@/components/payment/paywall-dialog';
import { cn } from '@/lib/utils';
import { isLocalMode } from '@/lib/config';
import { CustomModelDialog, CustomModelFormData } from './custom-model-dialog';
import Link from 'next/link';
import { IntegrationsRegistry } from '@/components/agents/integrations-registry';
import { ComposioConnector } from '@/components/agents/composio/composio-connector';
import { useComposioToolkitIcon } from '@/hooks/react-query/composio/use-composio';
import { useComposioProfiles } from '@/hooks/react-query/composio/use-composio-profiles';
import { useAgent } from '@/hooks/react-query/agents/use-agents';
import { Skeleton } from '@/components/ui/skeleton';
import { useFeatureFlag } from '@/lib/feature-flags';

const PREDEFINED_APPS = [
  {
    id: 'googledrive',
    name: 'Google Drive',
    slug: 'googledrive',
    description: 'Access and manage files in Google Drive'
  },
  {
    id: 'slack',
    name: 'Slack',
    slug: 'slack',
    description: 'Send messages and manage channels'
  },
  {
    id: 'gmail',
    name: 'Gmail',
    slug: 'gmail',
    description: 'Send and manage emails'
  },
  {
    id: 'notion',
    name: 'Notion',
    slug: 'notion',
    description: 'Create and manage Notion pages'
  }
];

interface CustomModel {
  id: string;
  label: string;
}


interface ModelSelectorProps {
  selectedModel: string;
  onModelChange: (modelId: string) => void;
  modelOptions: ModelOption[];
  canAccessModel: (modelId: string) => boolean;
  subscriptionStatus: SubscriptionStatus;
  refreshCustomModels?: () => void;
  billingModalOpen: boolean;
  setBillingModalOpen: (open: boolean) => void;
  hasBorder?: boolean;
  selectedAgentId?: string;
}

export const ModelSelector: React.FC<ModelSelectorProps> = ({
  selectedModel,
  onModelChange,
  modelOptions,
  canAccessModel,
  subscriptionStatus,
  refreshCustomModels,
  billingModalOpen,
  setBillingModalOpen,
  hasBorder = false,
  selectedAgentId,
}) => {
  const [paywallOpen, setPaywallOpen] = useState(false);
  const [lockedModel, setLockedModel] = useState<string | null>(null);
  const [isOpen, setIsOpen] = useState(false);
  const [searchQuery, setSearchQuery] = useState('');
  const [highlightedIndex, setHighlightedIndex] = useState<number>(-1);
  const [mounted, setMounted] = useState(false);
  const searchInputRef = useRef<HTMLInputElement>(null);

<<<<<<< HEAD
  // Fix hydration mismatch by ensuring component only renders after mount
  useEffect(() => {
    setMounted(true);
  }, []);

  // Custom models state
=======
>>>>>>> a1ef96b2
  const [customModels, setCustomModels] = useState<CustomModel[]>([]);
  const [isCustomModelDialogOpen, setIsCustomModelDialogOpen] = useState(false);
  const [dialogInitialData, setDialogInitialData] = useState<CustomModelFormData>({ id: '', label: '' });
  const [dialogMode, setDialogMode] = useState<'add' | 'edit'>('add');
  const [editingModelId, setEditingModelId] = useState<string | null>(null);

  const [showIntegrationsManager, setShowIntegrationsManager] = useState(false);
  const [selectedApp, setSelectedApp] = useState<typeof PREDEFINED_APPS[0] | null>(null);
  const [showComposioConnector, setShowComposioConnector] = useState(false);

  const { data: googleDriveIcon } = useComposioToolkitIcon('googledrive', { enabled: true });
  const { data: slackIcon } = useComposioToolkitIcon('slack', { enabled: true });
  const { data: gmailIcon } = useComposioToolkitIcon('gmail', { enabled: true });
  const { data: notionIcon } = useComposioToolkitIcon('notion', { enabled: true });

  const { data: selectedAppIcon } = useComposioToolkitIcon(selectedApp?.slug || '', {
    enabled: !!selectedApp?.slug && showComposioConnector
  });

  const appIconMap = {
    'googledrive': googleDriveIcon?.icon_url,
    'slack': slackIcon?.icon_url,
    'gmail': gmailIcon?.icon_url,
    'notion': notionIcon?.icon_url,
  };

  const { data: agent } = useAgent(selectedAgentId || '');
  const { data: profiles } = useComposioProfiles();

  const { enabled: customAgentsEnabled } = useFeatureFlag('custom_agents');

  const isAppConnectedToAgent = (appSlug: string): boolean => {
    if (!selectedAgentId || !agent?.custom_mcps || !profiles) return false;

    return agent.custom_mcps.some((mcpConfig: any) => {
      if (mcpConfig.config?.profile_id) {
        const profile = profiles.find(p => p.profile_id === mcpConfig.config.profile_id);
        return profile?.toolkit_slug === appSlug;
      }
      return false;
    });
  };

  useEffect(() => {
    if (isLocalMode()) {
      setCustomModels(getCustomModels());
    }
  }, []);

  useEffect(() => {
    if (isLocalMode() && customModels.length > 0) {
      localStorage.setItem(STORAGE_KEY_CUSTOM_MODELS, JSON.stringify(customModels));
    }
  }, [customModels]);

  const modelMap = new Map();

  modelOptions.forEach(model => {
    modelMap.set(model.id, {
      ...model,
      isCustom: false
    });
  });

  if (isLocalMode()) {
    customModels.forEach(model => {
      if (!modelMap.has(model.id)) {
        modelMap.set(model.id, {
          id: model.id,
          label: model.label || formatModelName(model.id),
          requiresSubscription: false,
          top: false,
          isCustom: true
        });
      } else {
        const existingModel = modelMap.get(model.id);
        modelMap.set(model.id, {
          ...existingModel,
          isCustom: true
        });
      }
    });
  }

  const enhancedModelOptions = Array.from(modelMap.values());

  const filteredOptions = enhancedModelOptions.filter((opt) =>
    opt.label.toLowerCase().includes(searchQuery.toLowerCase()) ||
    opt.id.toLowerCase().includes(searchQuery.toLowerCase())
  );

  const getFreeModels = () => modelOptions.filter(m => !m.requiresSubscription).map(m => m.id);

  const sortedModels = filteredOptions;
  const getPremiumModels = () => {
    return modelOptions
      .filter(m => m.requiresSubscription)
      .map((m, index) => ({
        ...m,
        uniqueKey: getUniqueModelKey(m, index)
      }));
  }

  const getUniqueModelKey = (model: any, index: number): string => {
    return `model-${model.id}-${index}`;
  };

  const uniqueModels = sortedModels.map((model, index) => ({
    ...model,
    uniqueKey: getUniqueModelKey(model, index)
  }));

  useEffect(() => {
    if (isOpen && searchInputRef.current) {
      setTimeout(() => {
        searchInputRef.current?.focus();
      }, 50);
    } else {
      setSearchQuery('');
      setHighlightedIndex(-1);
    }
  }, [isOpen]);

  const selectedLabel =
    enhancedModelOptions.find((o) => o.id === selectedModel)?.label || 'Select model';

  const handleSelect = (id: string) => {
    const isCustomModel = customModels.some(model => model.id === id);
    if (isCustomModel && isLocalMode()) {
      onModelChange(id);
      setIsOpen(false);
      return;
    }
    if (canAccessModel(id)) {
      onModelChange(id);
      setIsOpen(false);
    } else {
      setLockedModel(id);
      setPaywallOpen(true);
    }
  };

  const handleUpgradeClick = () => {
    setBillingModalOpen(true);
  };

  const closeDialog = () => {
    setPaywallOpen(false);
    setLockedModel(null);
  };

  const handleSearchInputKeyDown = (e: React.KeyboardEvent<HTMLInputElement>) => {
    e.stopPropagation();
    if (e.key === 'ArrowDown') {
      e.preventDefault();
      setHighlightedIndex((prev) =>
        prev < filteredOptions.length - 1 ? prev + 1 : 0
      );
    } else if (e.key === 'ArrowUp') {
      e.preventDefault();
      setHighlightedIndex((prev) =>
        prev > 0 ? prev - 1 : filteredOptions.length - 1
      );
    } else if (e.key === 'Enter' && highlightedIndex >= 0) {
      e.preventDefault();
      const selectedOption = filteredOptions[highlightedIndex];
      if (selectedOption) {
        handleSelect(selectedOption.id);
      }
    }
  };

  const premiumModels = sortedModels.filter(m => !getFreeModels().some(id => m.id.includes(id)));

  const shouldDisplayAll = (!isLocalMode() && subscriptionStatus === 'no_subscription') && premiumModels.length > 0;

  const openAddCustomModelDialog = (e?: React.MouseEvent) => {
    e?.stopPropagation();
    setDialogInitialData({ id: '', label: '' });
    setDialogMode('add');
    setIsCustomModelDialogOpen(true);
    setIsOpen(false);
  };

  const openEditCustomModelDialog = (model: CustomModel, e?: React.MouseEvent) => {
    e?.stopPropagation();

    setDialogInitialData({ id: model.id, label: model.label });
    setEditingModelId(model.id);
    setDialogMode('edit');
    setIsCustomModelDialogOpen(true);
    setIsOpen(false);
  };

  const handleSaveCustomModel = (formData: CustomModelFormData) => {
    const modelId = formData.id.trim();
    const displayId = modelId.startsWith('openrouter/') ? modelId.replace('openrouter/', '') : modelId;
    const modelLabel = formData.label.trim() || formatModelName(displayId);

    if (!modelId) return;
    const checkId = modelId;
    if (customModels.some(model =>
      model.id === checkId && (dialogMode === 'add' || model.id !== editingModelId))) {
      console.error('A model with this ID already exists');
      return;
    }

    closeCustomModelDialog();
    const newModel = { id: modelId, label: modelLabel };

    const updatedModels = dialogMode === 'add'
      ? [...customModels, newModel]
      : customModels.map(model => model.id === editingModelId ? newModel : model);

    try {
      localStorage.setItem(STORAGE_KEY_CUSTOM_MODELS, JSON.stringify(updatedModels));
    } catch (error) {
      console.error('Failed to save custom models to localStorage:', error);
    }

    setCustomModels(updatedModels);
    if (refreshCustomModels) {
      refreshCustomModels();
    }

    if (dialogMode === 'add') {
      onModelChange(modelId);
      try {
        localStorage.setItem(STORAGE_KEY_MODEL, modelId);
      } catch (error) {
        console.warn('Failed to save selected model to localStorage:', error);
      }
    } else if (selectedModel === editingModelId) {
      onModelChange(modelId);
      try {
        localStorage.setItem(STORAGE_KEY_MODEL, modelId);
      } catch (error) {
        console.warn('Failed to save selected model to localStorage:', error);
      }
    }
    setIsOpen(false);
    setTimeout(() => {
      setHighlightedIndex(-1);
    }, 0);
  };

  const closeCustomModelDialog = () => {
    setIsCustomModelDialogOpen(false);
    setDialogInitialData({ id: '', label: '' });
    setEditingModelId(null);
    document.body.classList.remove('overflow-hidden');
    const bodyStyle = document.body.style;
    setTimeout(() => {
      bodyStyle.pointerEvents = '';
      bodyStyle.removeProperty('pointer-events');
    }, 150);
  };

  const handleDeleteCustomModel = (modelId: string, e?: React.MouseEvent) => {
    e?.stopPropagation();
    e?.preventDefault();

    const updatedCustomModels = customModels.filter(model => model.id !== modelId);
    if (isLocalMode() && typeof window !== 'undefined') {
      try {
        localStorage.setItem(STORAGE_KEY_CUSTOM_MODELS, JSON.stringify(updatedCustomModels));
      } catch (error) {
        console.error('Failed to update custom models in localStorage:', error);
      }
    }
    setCustomModels(updatedCustomModels);
    if (refreshCustomModels) {
      refreshCustomModels();
    }
    if (selectedModel === modelId) {
      const defaultModel = isLocalMode() ? DEFAULT_PREMIUM_MODEL_ID : DEFAULT_FREE_MODEL_ID;
      onModelChange(defaultModel);
      try {
        localStorage.setItem(STORAGE_KEY_MODEL, defaultModel);
      } catch (error) {
        console.warn('Failed to update selected model in localStorage:', error);
      }
    }
    setIsOpen(false);
    setTimeout(() => {
      setHighlightedIndex(-1);
      if (isOpen) {
        setIsOpen(false);
        setTimeout(() => setIsOpen(true), 50);
      }
    }, 10);
  };

  const handleAppSelect = (app: typeof PREDEFINED_APPS[0]) => {
    setSelectedApp(app);
    setShowComposioConnector(true);
    setIsOpen(false);
  };

  const handleComposioComplete = (profileId: string, appName: string, appSlug: string) => {
    console.log('Composio integration complete:', { profileId, appName, appSlug, selectedAgentId });
    setShowComposioConnector(false);
    setSelectedApp(null);
  };

  const handleOpenIntegrationsManager = () => {
    setShowIntegrationsManager(true);
    setIsOpen(false);
  };

  const renderModelOption = (opt: any, index: number) => {
    const isCustom = Boolean(opt.isCustom) ||
      (isLocalMode() && customModels.some(model => model.id === opt.id));

    const accessible = isCustom ? true : canAccessModel(opt.id);
    const isHighlighted = index === highlightedIndex;
    const isPremium = opt.requiresSubscription;
    const isLowQuality = MODELS[opt.id]?.lowQuality || false;
    const isRecommended = MODELS[opt.id]?.recommended || false;

    return (
      <TooltipProvider key={opt.uniqueKey || `model-${opt.id}-${index}`}>
        <Tooltip>
          <TooltipTrigger asChild>
            <div className='w-full'>
              <DropdownMenuItem
                className={cn(
                  "text-sm px-3 py-2 mx-2 my-0.5 flex items-center justify-between cursor-pointer",
                  isHighlighted && "bg-accent",
                  !accessible && "opacity-70"
                )}
                onClick={() => handleSelect(opt.id)}
                onMouseEnter={() => setHighlightedIndex(index)}
              >
                <div className="flex items-center">
                  <span className="font-medium">{opt.label}</span>
                </div>
                <div className="flex items-center gap-2">
                  {isLowQuality && (
                    <AlertTriangle className="h-3.5 w-3.5 text-amber-500" />
                  )}
                  {isRecommended && (
                    <span className="text-xs px-1.5 py-0.5 rounded-sm bg-blue-100 dark:bg-blue-900 text-blue-600 dark:text-blue-300 font-medium">
                      Recommended
                    </span>
                  )}
                  {isPremium && !accessible && (
                    <Crown className="h-3.5 w-3.5 text-blue-500" />
                  )}
                  {isLocalMode() && isCustom && (
                    <>
                      <button
                        onClick={(e) => {
                          e.stopPropagation();
                          openEditCustomModelDialog(opt, e);
                        }}
                        className="text-muted-foreground hover:text-foreground"
                      >
                        <Edit className="h-3.5 w-3.5" />
                      </button>
                      <button
                        onClick={(e) => {
                          e.stopPropagation();
                          handleDeleteCustomModel(opt.id, e);
                        }}
                        className="text-muted-foreground hover:text-red-500"
                      >
                        <Trash className="h-3.5 w-3.5" />
                      </button>
                    </>
                  )}
                  {selectedModel === opt.id && (
                    <Check className="h-4 w-4 text-blue-500" />
                  )}
                </div>
              </DropdownMenuItem>
            </div>
          </TooltipTrigger>
          {!accessible ? (
            <TooltipContent side="left" className="text-xs max-w-xs">
              <p>Requires subscription to access premium model</p>
            </TooltipContent>
          ) : isLowQuality ? (
            <TooltipContent side="left" className="text-xs max-w-xs">
              <p>Not recommended for complex tasks</p>
            </TooltipContent>
          ) : isRecommended ? (
            <TooltipContent side="left" className="text-xs max-w-xs">
              <p>Recommended for optimal performance</p>
            </TooltipContent>
          ) : isCustom ? (
            <TooltipContent side="left" className="text-xs max-w-xs">
              <p>Custom model</p>
            </TooltipContent>
          ) : null}
        </Tooltip>
      </TooltipProvider>
    );
  };

  useEffect(() => {
    setHighlightedIndex(-1);
    setSearchQuery('');
    if (isOpen) {
      setIsOpen(false);
      setTimeout(() => setIsOpen(true), 10);
    }
  }, [customModels, modelOptions]);

  // Don't render dropdown until after hydration to prevent ID mismatches
  if (!mounted) {
    return <div className="h-8 px-2 py-2" />; // Placeholder with same height
  }

  return (
    <div className="relative">
      <DropdownMenu open={isOpen} onOpenChange={setIsOpen}>
        <TooltipProvider>
          <Tooltip>
            <TooltipTrigger asChild>
              <DropdownMenuTrigger asChild>
                <Button
                  variant="ghost"
                  size="sm"
                  className="h-8 px-2 py-2 bg-transparent border-0 rounded-xl text-muted-foreground hover:text-foreground hover:bg-accent/50 flex items-center gap-2"
                >
                  <div className="relative flex items-center justify-center">
                    <Cpu className="h-4 w-4" />
                    {MODELS[selectedModel]?.lowQuality && (
                      <AlertTriangle className="h-2.5 w-2.5 text-amber-500 absolute -top-1 -right-1" />
                    )}
                  </div>
                </Button>
              </DropdownMenuTrigger>
            </TooltipTrigger>
            <TooltipContent side="top" className="text-xs">
              <p>Choose a model</p>
            </TooltipContent>
          </Tooltip>
        </TooltipProvider>
        <DropdownMenuContent
          align="end"
          className="w-72 p-0 overflow-hidden"
          sideOffset={4}
        >
          <div className="max-h-[400px] overflow-y-auto w-full">
            <div className="p-2">
              <DropdownMenuSub>
                <DropdownMenuSubTrigger className="flex items-center rounded-lg gap-2 px-2 py-2">
                  <Cpu className="h-4 w-4" />
                  <span className="font-medium">Models</span>
                </DropdownMenuSubTrigger>
                <DropdownMenuPortal>
                  <DropdownMenuSubContent className="w-72">
                    <div className="px-3 py-2 flex justify-between items-center">
                      <span className="text-xs font-medium text-muted-foreground">All Models</span>
                      {isLocalMode() && (
                        <div className="flex items-center gap-1">
                          <TooltipProvider>
                            <Tooltip>
                              <TooltipTrigger asChild>
                                <Link
                                  href="/settings/env-manager"
                                  className="h-6 w-6 p-0 flex items-center justify-center"
                                >
                                  <KeyRound className="h-3.5 w-3.5" />
                                </Link>
                              </TooltipTrigger>
                              <TooltipContent side="bottom" className="text-xs">
                                Local .Env Manager
                              </TooltipContent>
                            </Tooltip>
                          </TooltipProvider>
                          <TooltipProvider>
                            <Tooltip>
                              <TooltipTrigger asChild>
                                <Button
                                  size="sm"
                                  variant="ghost"
                                  className="h-6 w-6 p-0"
                                  onClick={(e) => {
                                    e.stopPropagation();
                                    openAddCustomModelDialog(e);
                                  }}
                                >
                                  <Plus className="h-3.5 w-3.5" />
                                </Button>
                              </TooltipTrigger>
                              <TooltipContent side="bottom" className="text-xs">
                                Add a custom model
                              </TooltipContent>
                            </Tooltip>
                          </TooltipProvider>
                        </div>
                      )}
                    </div>
                    <div className="px-2 py-1">
                      <div className="relative flex items-center">
                        <Search className="absolute left-2.5 h-3.5 w-3.5 text-muted-foreground pointer-events-none" />
                        <input
                          ref={searchInputRef}
                          type="text"
                          placeholder="Search models..."
                          value={searchQuery}
                          onChange={(e) => setSearchQuery(e.target.value)}
                          onKeyDown={handleSearchInputKeyDown}
                          className="w-full h-8 px-8 py-1 rounded-lg text-sm focus:outline-none bg-muted"
                        />
                      </div>
                    </div>
                    
                    {shouldDisplayAll ? (
                      <div>
                        <div className="px-3 py-2 text-xs font-medium text-muted-foreground">
                          Available Models
                        </div>
                        {uniqueModels
                          .filter(m =>
                            !m.requiresSubscription &&
                            (m.label.toLowerCase().includes(searchQuery.toLowerCase()) ||
                              m.id.toLowerCase().includes(searchQuery.toLowerCase()))
                          )
                          .map((model, index) => renderModelOption(model, index))}
                        
                        <div className="mt-4 border-t border-border pt-2">
                          <div className="px-3 py-1.5 text-xs font-medium text-blue-500 flex items-center">
                            <Crown className="h-3.5 w-3.5 mr-1.5" />
                            Additional Models
                          </div>
                          <div className="relative h-40 overflow-hidden px-2">
                            {getPremiumModels()
                              .filter(m =>
                                m.requiresSubscription &&
                                (m.label.toLowerCase().includes(searchQuery.toLowerCase()) ||
                                  m.id.toLowerCase().includes(searchQuery.toLowerCase()))
                              )
                              .slice(0, 3)
                              .map((model, index) => (
                                <TooltipProvider key={model.uniqueKey || `model-${model.id}-${index}`}>
                                  <Tooltip>
                                    <TooltipTrigger asChild>
                                      <div className='w-full'>
                                        <DropdownMenuItem
                                          className="text-sm px-3 rounded-lg py-2 mx-2 my-0.5 flex items-center justify-between opacity-70 cursor-pointer pointer-events-none"
                                        >
                                          <div className="flex items-center">
                                            <span className="font-medium">{model.label}</span>
                                          </div>
                                          <div className="flex items-center gap-2">
                                            {MODELS[model.id]?.recommended && (
                                              <span className="text-xs px-1.5 py-0.5 rounded-sm bg-blue-100 dark:bg-blue-900 text-blue-600 dark:text-blue-300 font-medium whitespace-nowrap">
                                                Recommended
                                              </span>
                                            )}
                                            <Crown className="h-3.5 w-3.5 text-blue-500" />
                                          </div>
                                        </DropdownMenuItem>
                                      </div>
                                    </TooltipTrigger>
                                    <TooltipContent side="left" className="text-xs max-w-xs">
                                      <p>Requires subscription to access premium model</p>
                                    </TooltipContent>
                                  </Tooltip>
                                </TooltipProvider>
                              ))
                            }
                            <div className="absolute inset-0 bg-gradient-to-t from-background via-background/95 to-transparent flex items-end justify-center">
                              <div className="w-full p-3">
                                <div className="rounded-xl bg-gradient-to-br from-blue-50/80 to-blue-200/70 dark:from-blue-950/40 dark:to-blue-900/30 shadow-sm border border-blue-200/50 dark:border-blue-800/50 p-3">
                                  <div className="flex flex-col space-y-2">
                                    <div className="flex items-center">
                                      <Crown className="h-4 w-4 text-blue-500 mr-2 flex-shrink-0" />
                                      <div>
                                        <p className="text-sm font-medium">Unlock all models + higher limits</p>
                                      </div>
                                    </div>
                                    <Button
                                      size="sm"
                                      className="w-full h-8 font-medium"
                                      onClick={handleUpgradeClick}
                                    >
                                      Upgrade now
                                    </Button>
                                  </div>
                                </div>
                              </div>
                            </div>
                          </div>
                        </div>
                      </div>
                    ) : (
                      <div>
                        {uniqueModels
                          .filter(m =>
                            m.label.toLowerCase().includes(searchQuery.toLowerCase()) ||
                            m.id.toLowerCase().includes(searchQuery.toLowerCase())
                          )
                          .map((model, index) => renderModelOption(model, index))}
                        {uniqueModels.length === 0 && (
                          <div className="text-sm text-center py-4 text-muted-foreground">
                            No models match your search
                          </div>
                        )}
                      </div>
                    )}
                  </DropdownMenuSubContent>
                </DropdownMenuPortal>
              </DropdownMenuSub>
              {customAgentsEnabled && (
                <DropdownMenuSub>
                  <DropdownMenuSubTrigger className="flex rounded-lg items-center gap-2 px-2 py-2">
                    <div className="flex items-center gap-2">
                      <Brain className="h-4 w-4" />
                      <span className="font-medium">Quick Connect</span>
                    </div>
                    <div className="flex items-center space-x-0.5">
                      {googleDriveIcon?.icon_url && slackIcon?.icon_url && notionIcon?.icon_url ? (
                        <>
                          <img src={googleDriveIcon.icon_url} className="w-5 h-5" alt="Google Drive" />
                          <img src={slackIcon.icon_url} className="w-4 h-4" alt="Slack" />
                          <img src={notionIcon.icon_url} className="w-4 h-4" alt="Notion" />
                        </>
                      ) : (
                        <>
                          <Skeleton className="w-4 h-4 rounded-md" />
                          <Skeleton className="w-4 h-4 rounded-md" />
                          <Skeleton className="w-4 h-4 rounded-md" />
                        </>
                      )}
                    </div>
                  </DropdownMenuSubTrigger>
                  <DropdownMenuPortal>
                    <DropdownMenuSubContent className="w-64 rounded-xl">
                      <div className="px-3 py-2 text-xs font-medium text-muted-foreground">
                        Popular Apps
                      </div>
                      <div className="px-1 space-y-1">
                        {!selectedAgentId || !agent || !profiles ? (
                          <>
                            {Array.from({ length: 4 }).map((_, index) => (
                              <div key={index} className="px-3 py-2 mx-0 my-0.5 flex items-center justify-between">
                                <div className="flex items-center">
                                  <Skeleton className="w-4 h-4 mr-2 rounded" />
                                  <Skeleton className="w-20 h-4 rounded" />
                                </div>
                                <Skeleton className="w-4 h-4 rounded" />
                              </div>
                            ))}
                          </>
                        ) : (
                          PREDEFINED_APPS.map((app) => {
                            const isConnected = isAppConnectedToAgent(app.slug);
                            return (
                              <TooltipProvider key={app.id}>
                                <Tooltip>
                                  <TooltipTrigger asChild>
                                    <DropdownMenuItem
                                      className={cn(
                                        "text-sm px-3 rounded-lg py-2 mx-0 my-0.5 flex items-center justify-between",
                                        isConnected 
                                          ? "opacity-60 cursor-not-allowed" 
                                          : "cursor-pointer hover:bg-accent/50"
                                      )}
                                      onClick={isConnected ? undefined : () => handleAppSelect(app)}
                                      disabled={isConnected}
                                    >
                                      <div className="flex items-center">
                                        {appIconMap[app.slug] ? (
                                          <img src={appIconMap[app.slug]} alt={app.name} className="h-4 w-4 mr-2" />
                                        ) : (
                                          <div className="w-4 h-4 mr-2 rounded bg-primary/10 flex items-center justify-center">
                                            <span className="text-xs text-primary font-medium">{app.name.charAt(0)}</span>
                                          </div>
                                        )}
                                        <span className="font-medium">{app.name}</span>
                                        {isConnected && (
                                          <span className="ml-2 text-xs px-1.5 py-0.5 rounded-sm bg-green-100 dark:bg-green-900 text-green-600 dark:text-green-300 font-medium">
                                            Connected
                                          </span>
                                        )}
                                      </div>
                                      <div className="flex items-center gap-1">
                                        {isConnected ? (
                                          <Check className="h-3.5 w-3.5 text-green-500" />
                                        ) : (
                                          <ExternalLink className="h-3.5 w-3.5 text-muted-foreground" />
                                        )}
                                      </div>
                                    </DropdownMenuItem>
                                  </TooltipTrigger>
                                  <TooltipContent side="left" className="text-xs max-w-xs">
                                    <p>{isConnected ? `Manage ${app.name} tools` : app.description}</p>
                                  </TooltipContent>
                                </Tooltip>
                              </TooltipProvider>
                            );
                          })
                        )}
                      </div>
                      
                      <div className="px-1 pt-2 border-t border-border/50 mt-2">
                        <TooltipProvider>
                          <Tooltip>
                            <TooltipTrigger asChild>
                              <DropdownMenuItem
                                className="text-sm px-3 rounded-lg py-2 mx-0 my-0.5 flex items-center justify-between cursor-pointer hover:bg-accent/50"
                                onClick={handleOpenIntegrationsManager}
                              >
                                <div className="flex items-center gap-2">
                                  <Plus className="h-4 w-4" />
                                  <span className="font-medium">Discover more apps</span>
                                </div>
                                <ArrowUpRight className="h-3.5 w-3.5 text-muted-foreground" />
                              </DropdownMenuItem>
                            </TooltipTrigger>
                            <TooltipContent side="left" className="text-xs max-w-xs">
                              <p>Open full integrations manager</p>
                            </TooltipContent>
                          </Tooltip>
                        </TooltipProvider>
                      </div>
                    </DropdownMenuSubContent>
                  </DropdownMenuPortal>
                </DropdownMenuSub>
              )}
            </div>
          </div>

        </DropdownMenuContent>
      </DropdownMenu>
      <CustomModelDialog
        isOpen={isCustomModelDialogOpen}
        onClose={closeCustomModelDialog}
        onSave={handleSaveCustomModel}
        initialData={dialogInitialData}
        mode={dialogMode}
      />
      <Dialog open={showIntegrationsManager} onOpenChange={setShowIntegrationsManager}>
        <DialogContent className="p-0 max-w-6xl h-[90vh] overflow-hidden">
          <DialogHeader className="sr-only">
            <DialogTitle>Integrations Manager</DialogTitle>
          </DialogHeader>
          <IntegrationsRegistry
            showAgentSelector={true}
            selectedAgentId={selectedAgentId}
            onClose={() => setShowIntegrationsManager(false)}
          />
        </DialogContent>
      </Dialog>
      {selectedApp && (
        <ComposioConnector
          app={{
            slug: selectedApp.slug,
            name: selectedApp.name,
            description: selectedApp.description,
            categories: ['productivity'],
            tags: [],
            auth_schemes: [],
            logo: selectedAppIcon?.icon_url || ''
          }}
          agentId={selectedAgentId}
          open={showComposioConnector}
          onOpenChange={setShowComposioConnector}
          onComplete={handleComposioComplete}
          mode="full"
        />
      )}
      {paywallOpen && (
        <PaywallDialog
          open={true}
          onDialogClose={closeDialog}
          title="Premium Model"
          description={
            lockedModel
              ? `Subscribe to access ${modelOptions.find(
                (m) => m.id === lockedModel
              )?.label}`
              : 'Subscribe to access premium models with enhanced capabilities'
          }
          ctaText="Subscribe Now"
          cancelText="Maybe Later"
        />
      )}
    </div>
  );
};
<|MERGE_RESOLUTION|>--- conflicted
+++ resolved
@@ -116,15 +116,12 @@
   const [mounted, setMounted] = useState(false);
   const searchInputRef = useRef<HTMLInputElement>(null);
 
-<<<<<<< HEAD
   // Fix hydration mismatch by ensuring component only renders after mount
   useEffect(() => {
     setMounted(true);
   }, []);
 
   // Custom models state
-=======
->>>>>>> a1ef96b2
   const [customModels, setCustomModels] = useState<CustomModel[]>([]);
   const [isCustomModelDialogOpen, setIsCustomModelDialogOpen] = useState(false);
   const [dialogInitialData, setDialogInitialData] = useState<CustomModelFormData>({ id: '', label: '' });
